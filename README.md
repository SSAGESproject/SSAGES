--- conflicted
+++ resolved
@@ -24,11 +24,8 @@
 on this page for future updates and see below on how to contribute!
 
 ## What's New (v0.9.0)
-<<<<<<< HEAD
+- New Combined Force–Frequency sampling method
 - Addition of non-weighted internal center of mass calculation
-=======
-- New Combined Force–Frequency sampling method
->>>>>>> d0269763
 
 To view the full changelog history, refer to [HISTORY](HISTORY.md).
 
