.. _basis-function-sampling:

Basis Function Sampling
-----------------------

Introduction
^^^^^^^^^^^^

The Basis Function enhanced sampling method is a variant of the Continuous
Wang-Landau Sampling method developed by Whitmer et al, which biases a PMF
through the summation of Kronecker deltas. In this method, the Kronecker delta
is approximated by projection of a locally biased histogram to a truncated set
of orthogonal basis functions.

.. math::

    \int_\Xi f_{i}(\vec{\xi})f_{j}(\vec{\xi})w(\vec{\xi})d\vec{\xi} = \delta_{i}c_{i}

By projecting a basis set, the system resolves the same properties as the
Kronecker deltas, but in a continuous and differentiable manner that lends well
towards MD simulations. The current version of SSAGES has support for Legendre, 
Chebyshev, and Fourier polynomials. Each of these has their defined weight function :math:`w(\xi)`
implemented specific to the method. Additionally, any combination of implemented basis sets can be
used for any system. It is advised that a periodic basis set be used with a periodic CV, but it
is not required.

The BFS method applies its bias in sweeps of $N$ through a histogram (:math:`H_{i}`)
that is updated at every :math:`j` microstate or timestep. This histogram is
then modified to an unbiased partition function estimate (:math:`\tilde{H_{i}}`)
by exponentiation with the current bias potential (:math:`\Phi_{i}`).

.. math::

    \tilde{H}_{i}(\xi) = H_{i}(\xi)e^{\beta \Phi_{i}}

A weight function has been added into this implementation (:math:`W(t_{j})`) so that
the user can define the effective strength of the applied bias. If not chosen, the weight is normalized to
the length of the interval.

.. math::

    Z_{i}(\xi) = \sum_{j} W(t_{j})\tilde{H_{j}}(\xi)

This final estimate is then projected to the truncated basis set. After this set
is evaluated, the coefficients of the basis set are evaluated. This process is
iterated until the surface converges, which is determined by the overall update
of the coefficients.

.. math::

    \beta \Phi_{i+1}(\xi) = \sum_j^N \alpha^i_j L_j(\xi)\\
    \alpha^i_j = \frac{2j + 1}{2} \int_{-1}^1 \log(Z_i(\xi))L_j(\xi)d\xi

Options & Parameters
^^^^^^^^^^^^^^^^^^^^

These are all the options that SSAGES provides for running Basis Function
Sampling. In order to add BFS to the JSON file, the method should be labeled as
"BFSMethod".

Basis Function Sampling requires the use of a basis set. These are defined by defining
an object of "basis_functions". These have the following properties

type
    Currently can either be Chebyshev, Fourier, or Legendre

polynomial_order
    Order of the polynomial. In the case of Chebyshev or Legendre this results in an
    order of input value + 1 as the method takes the 0th order internally. For a Fourier
    series, the order is the total number of coefficients including the sine and cosine series.

upper_bound
    Only exists for Chebyshev and Fourier series. This is the upper bound of the CV

lower_bound
    Only exists for Chebyshev and Fourier series. This is the lower bound of the CV

CV_restraint_spring_constants
    The strength of the springs keeping the system in bounds in a non-periodic
    system.

CV_restraint_maximums
    The upper bounds of each CV in a non-periodic system.

CV_restraint_minimums
    The lower bounds of each CV in a non-periodic system.

cycle_frequency
    The frequency of updating the projection bias.

frequency
    The frequency of each integration step. This should almost always be set to 1.

weight
    The weight of each visited histogram step. Should be kept around the same value
    as the cycle_frequency (usually 0.1 times that) The system has a higher
    chance of exploding at higher weight values.

basis_filename
    A suffix to name the output file. If not specified the output will be
    "basis.out"

temperature
    Only should be used if the MD engine cannot produce a good temperature
    value. (ie: LAMMPS with 1 particle)

tolerance
    Convergence criteria. The sum of the difference in subsequent updates of the
    coefficients squared must be less than this for convergence to work.

convergence_exit
    A boolean option to let the user choose if the system should exit once the
    convergence is met.

Required to Run BFS
^^^^^^^^^^^^^^^^^^^

In order to use the method properly a few things must be put in the JSON file. A
grid is required to run Basis Function Sampling. Refer to the Grid section in
order to understand options available for the grid implementation.
The only inputs required to run the method:

* cyclefrequency
* frequency
* basis_functions

Example Input
^^^^^^^^^^^^^
.. code-block:: javascript

<<<<<<< HEAD
    "methods" : [{
        "type" : "Basis",
        "cvs" : [0],
        "cycle_frequency" : 10000,
        "frequency" : 1,
        "weight" : 1.0,
        "basis_filename" : "nacl_example",
        "coeff_filename" : "nacl_example",
        "CV_coefficients" : [ 50 ],
        "CV_restraint_spring_constants" : [ 30 ],
        "CV_restraint_maximums" : [ 10.3 ],
        "CV_restraint_minimums" : [ 1.7 ],
        "grid" : {
            "lower" : [2.0],
            "upper" : [15.0],
            "number_points" : [500],
            "periodic" : [false]
        }
    }]
=======
"methods" : [{
    "type" : "BFSMethod",
    "basis_functions" : [
    {
        "type" :"Fourier", 
        "polynomial_order" : 30,
        "upper_bound" : 3.14,
        "lower_bound" : -3.14
    },
    {
        "type" : "Fourier",
        "polynomial_order": 30,
        "upper_bound" : 3.14,
        "lower_bound" : -3.14
    }],
    "cvs" : [0,1],
    "cycle_frequency" : 100000,
    "basis_filename" : "example",
    "frequency" : 1,
    "temperature" : 1.0,
    "weight" : 100000.0,
    "tolerance" : 1e-6,
    "convergence_exit" : false,
    "grid" : {
        "lower" : [-3.14, -3.14],
        "upper" : [3.14,3.14],
        "number_points" : [100,100],
        "periodic" : [true, true]
    }
}]
>>>>>>> 2ae99287

Guidelines for running BFS
^^^^^^^^^^^^^^^^^^^^^^^^^^

* It is generally a good idea to choose a lower order polynomial initially.
  Excessive number of polynomials may create an unwanted "ringing" effect that could result
  in much slower convergence.
* For higher order polynomials, the error in projection is less, but the number
  of bins must increase in order to accurately project the surface. This may
  also result in an undesired ringing phenomena.
* A good rule of thumb for these simulations is to do at least one order of
  magnitude more bins than polynomial order.

If the system that is to be used requires a non-periodic boundary condition,
then it is typically a good idea to place the bounds approximately 0.1 - 0.2
units outside the grid boundaries.

The convergence exit option is available if the user chooses to continue running
past convergence, but a good heuristic for tolerance is around
:math:`1\mathrm{e}{-6}`.

.. _BFS-tutorial:

Tutorial
^^^^^^^^

This tutorial will provide a reference for running BFS in SSAGES. There are
multiple examples provided in the Examples/User directory of SSAGES, but this
tutorial will cover the Alanine Dipeptide example. 
In the ADP subdirectory of the ``Examples/User section`` there should be a
LAMMPS input file (titled ``in.ADP_BFS_example(0-1)``) and two JSON input files.
Both of these files will work for SSAGES, but the one titled ``ADP_BFS_2walkers.json``
makes use of multiple walkers.

For LAMMPS to run the example it must be made with RIGID and MOLECULE options.
In order to do so, 

1) Go to LAMMPS src folder (/build/hooks/lammps/lammps-download-prefix/src/lammps-download/src/ for -DLAMMPS=YES)
2) Do:

.. code-block:: bash

   make yes-RIGID
   make yes-MOLECULE

3) Go to your build folder and make.

Use the following command to run the example:

.. code-block:: bash

    mpiexec -np 2 ./ssages ADP_BFS_2walkers.json

This should prompt SSAGES to begin an alanine dipeptide run. If the run is
successful, the console will output the current sweep number on each node.
At this point the user can elect to read the output information after each sweep. 

basis.out
~~~~~~~~~

The ``basis.out`` file outputs in at least 4 columns. These columns refer to the
CV values, the ultimate projected PMF, the unprojected PMF, and the biased
histogram values. Depending on the number of CVs chosen for a simulation, the
number of CV columns will also correspond. Only the first CV column should be
labeled.

The important line for graphing purposes is the projected PMF, which is the
basis set projection from taking the log of the biased histogram. The biased
histgram is printed so that it can be read in for doing restart runs (subject to
change). For plotting the PMF, a simple plotting tool over the CV value and
projected PMF columns will result in the free energy surface of the simulation.
The free energy surface will return a crude estimate within the first few
sweeps, and then will take a longer period of time to retrieve the fully
converged surface. A reference image of the converged  alanine dipeptide example
is provided in the same directory as the LAMMPS and JSON input files.

restart.out
~~~~~~~~~

This holds all the coefficient values after each bias projection update, as well
as the biased histogram. This file is entirely used for restart runs.

Developer
^^^^^^^^^

Joshua Moller
Julian Helfferich
<|MERGE_RESOLUTION|>--- conflicted
+++ resolved
@@ -128,58 +128,36 @@
 ^^^^^^^^^^^^^
 .. code-block:: javascript
 
-<<<<<<< HEAD
-    "methods" : [{
-        "type" : "Basis",
-        "cvs" : [0],
-        "cycle_frequency" : 10000,
-        "frequency" : 1,
-        "weight" : 1.0,
-        "basis_filename" : "nacl_example",
-        "coeff_filename" : "nacl_example",
-        "CV_coefficients" : [ 50 ],
-        "CV_restraint_spring_constants" : [ 30 ],
-        "CV_restraint_maximums" : [ 10.3 ],
-        "CV_restraint_minimums" : [ 1.7 ],
-        "grid" : {
-            "lower" : [2.0],
-            "upper" : [15.0],
-            "number_points" : [500],
-            "periodic" : [false]
-        }
-    }]
-=======
-"methods" : [{
-    "type" : "BFSMethod",
-    "basis_functions" : [
-    {
-        "type" :"Fourier", 
-        "polynomial_order" : 30,
-        "upper_bound" : 3.14,
-        "lower_bound" : -3.14
-    },
-    {
-        "type" : "Fourier",
-        "polynomial_order": 30,
-        "upper_bound" : 3.14,
-        "lower_bound" : -3.14
-    }],
-    "cvs" : [0,1],
-    "cycle_frequency" : 100000,
-    "basis_filename" : "example",
-    "frequency" : 1,
-    "temperature" : 1.0,
-    "weight" : 100000.0,
-    "tolerance" : 1e-6,
-    "convergence_exit" : false,
-    "grid" : {
-        "lower" : [-3.14, -3.14],
-        "upper" : [3.14,3.14],
-        "number_points" : [100,100],
-        "periodic" : [true, true]
-    }
-}]
->>>>>>> 2ae99287
+  "methods" : [{
+      "type" : "BFSMethod",
+      "basis_functions" : [
+      {
+          "type" :"Fourier", 
+          "polynomial_order" : 30,
+          "upper_bound" : 3.14,
+          "lower_bound" : -3.14
+      },
+      {
+          "type" : "Fourier",
+          "polynomial_order": 30,
+          "upper_bound" : 3.14,
+          "lower_bound" : -3.14
+      }],
+      "cvs" : [0,1],
+      "cycle_frequency" : 100000,
+      "basis_filename" : "example",
+      "frequency" : 1,
+      "temperature" : 1.0,
+      "weight" : 100000.0,
+      "tolerance" : 1e-6,
+      "convergence_exit" : false,
+      "grid" : {
+          "lower" : [-3.14, -3.14],
+          "upper" : [3.14,3.14],
+          "number_points" : [100,100],
+          "periodic" : [true, true]
+      }
+  }]
 
 Guidelines for running BFS
 ^^^^^^^^^^^^^^^^^^^^^^^^^^
