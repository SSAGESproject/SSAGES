{
	"type": "object",
	"varname" : "Simulation",
	"properties" : {
		"input" : {
			"oneOf" : [
				{
					"type" : "string"
				},
				{
					"type" : "array",
					"minItems" : 1,
					"items" : {
						"type" : "string"
					}
				}
			]
		},
		"walkers" : {
			"type" : "integer",
			"minimum" : 1
		},
		"CVs" : {
			"type" : "array",
			"minItems" : 1
		},
		"methods" : {
			"type" : "array"
		},
		"observers" : {
			"type" : "array"
		},
		"constraints" : {
			"type" : "array"
		},
		"logger" : {
			"type" : "object"
		},
		"args" : {
<<<<<<< HEAD
			"type" : "array",
			"minItems" : 1,
			"items" : {
				"type" : "string"
			}
		},
		"md_iterations" : {
			"type" : "integer",
			"minimum" : 1
		},
		"qm_iterations" : {
			"type" : "integer",
			"minimum" : 1
		},
		"wf_iterations" : {
			"type" : "integer",
			"minimum" : 1
=======
			"oneOf" : [
				{
					"type" : "string"
				},
				{
					"type" : "array",
					"minItems" : 1,
					"items" : {
						"type" : "string"
					}
				}
			]
>>>>>>> 95d931e6
		}
	},
	"additionalProperties": false
}<|MERGE_RESOLUTION|>--- conflicted
+++ resolved
@@ -34,15 +34,21 @@
 			"type" : "array"
 		},
 		"logger" : {
-			"type" : "object"
+	  "type" : "object"
 		},
 		"args" : {
-<<<<<<< HEAD
-			"type" : "array",
-			"minItems" : 1,
-			"items" : {
-				"type" : "string"
-			}
+			"oneOf" : [
+				{
+					"type" : "string"
+				},
+				{
+					"type" : "array",
+					"minItems" : 1,
+					"items" : {
+						"type" : "string"
+					}
+				}
+			]
 		},
 		"md_iterations" : {
 			"type" : "integer",
@@ -55,20 +61,6 @@
 		"wf_iterations" : {
 			"type" : "integer",
 			"minimum" : 1
-=======
-			"oneOf" : [
-				{
-					"type" : "string"
-				},
-				{
-					"type" : "array",
-					"minItems" : 1,
-					"items" : {
-						"type" : "string"
-					}
-				}
-			]
->>>>>>> 95d931e6
 		}
 	},
 	"additionalProperties": false
