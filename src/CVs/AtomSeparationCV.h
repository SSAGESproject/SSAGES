--- conflicted
+++ resolved
@@ -70,13 +70,7 @@
 			// Gradient and value. 
 			const auto& pos = snapshot.GetPositions(); 
 			const auto& ids = snapshot.GetAtomIDs();
-<<<<<<< HEAD
-			const auto& LatticeConstants = snapshot.GetLatticeConstants();
-			_grad.resize(pos.size());
-					
-=======
-			
->>>>>>> 307c927f
+
 			// Some temp variables.
 			Vector3 pos1{0, 0, 0};
 			Vector3 pos2{0, 0, 0};
