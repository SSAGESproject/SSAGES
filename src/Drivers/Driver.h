--- conflicted
+++ resolved
@@ -75,13 +75,8 @@
 			   boost::mpi::communicator& comm,
 			   int walkerID) : 
 		_world(world), _comm(comm), _wid(walkerID),
-<<<<<<< HEAD
-		_hook(nullptr), _snapshot(), _method(), _CVs(),
-		_observers(), _inputfile(), _restartname(),
-=======
-		_hook(), _snapshot(), _method(), _CVs(),
+		_hook(nullptr), _snapshot(nullptr), _method(nullptr), _CVs(),
 		_observers(), _inputfile("none"), _restartname(),
->>>>>>> 307c927f
 		_readrestart(), _rd(), _gen(_rd())
 		 {}
 
