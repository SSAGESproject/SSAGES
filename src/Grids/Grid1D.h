--- conflicted
+++ resolved
@@ -13,12 +13,6 @@
 	{
 	private:
 
-<<<<<<< HEAD
-		std::vector<double> _values; //!< Grid values
-		std::vector<std::array<double, 1>> _derivs; //!< Grid derivatives
-		
-=======
->>>>>>> d668ce75
 	public:
 
 		//! Constructor
@@ -41,10 +35,6 @@
 				_spacing.push_back((_upper[i] - _lower[i])/double(_num_points[i] - 1));
 			}
 
-<<<<<<< HEAD
-			_values.resize(_num_points[0],0);
-			_derivs.resize(_num_points[0],{0});
-=======
 			// Construct flat vector 
 			_flatvector.resize(_num_points[0]);
 
@@ -53,7 +43,6 @@
 				_flatvector[i].first = std::vector<double>(2, 0.0);
 				_flatvector[i].second.push_back(_lower[0] + _spacing[0]*i);
 			}
->>>>>>> d668ce75
 		}
 
 		std::vector<std::vector<int>> GetVoxel(const std::vector<double> &val) const override
@@ -89,83 +78,6 @@
 
 			return voxel;
 		}
-		
-		float GetDeriv(const std::vector<int>& indices, int dim) const override
-		{
-		  return _derivs[indices[0]][dim];
-		}
-
-		float InterpolateValue(const std::vector<float> &val){
-		  std::vector<int> vertices;
-		  std::vector<float> gridpos;
-		  std::vector<float> gridval;
-		  int ii;
-		  float ival;
-		  
-		  for(ii = 0; ii <= 1; ii++){
-		    for(size_t i = 0; i < val.size(); i++)
-		      {
-			//always round down, allows us get the vertices appropriately
-			int vertex = int((val[i] - _lower[i])/_spacing[i]) + ii;
-			if(vertex < 0) // out of bounds
-			  vertex = 0;
-			else if(vertex > _num_points[i] -1) // out of bounds
-			{
-			  if(_periodic[i])
-			    vertex = 0;
-			  else
-			    vertex = _num_points[i] -1;
-			}
-		      vertices.push_back(vertex);
-		    }
-		    gridpos=push_back(GetLocation(vertices));
-		    gridval=push_back(GetValue(vertices));
-		    vertices.clear();
-		  }
-
-		  //now, do 1d interpolation
-		  ival = ((val[0]-gridpos[0][0])*gridval[1] +
-			  (gridpos[1][0]-val[0])*gridval[0]) /
-		          (gridpos[1][0]-gridpos[0][0]);
-
-		  return ival;
-		}
-
-		float InterpolateDeriv(const std::vector<float> &val, int dim){
-		  std::vector<int> vertices;
-		  std::vector<float> gridpos;
-		  std::vector<float> gridval;
-		  int ii;
-		  float ival;
-		  
-		  for(ii = 0; ii <= 1; ii++){
-		    for(size_t i = 0; i < val.size(); i++)
-		      {
-			//always round down, allows us get the vertices appropriately
-			int vertex = int((val[i] - _lower[i])/_spacing[i]) + ii;
-			if(vertex < 0) // out of bounds
-			  vertex = 0;
-			else if(vertex > _num_points[i] -1) // out of bounds
-			{
-			  if(_periodic[i])
-			    vertex = 0;
-			  else
-			    vertex = _num_points[i] -1;
-			}
-		      vertices.push_back(vertex);
-		    }
-		    gridpos=push_back(GetLocation(vertices));
-		    gridval=push_back(GetDeriv(vertices,dim));
-		    vertices.clear();
-		  }
-
-		  //now, do 1d interpolation
-		  ival = ((val[0]-gridpos[0][0])*gridval[1] +
-			  (gridpos[1][0]-val[0])*gridval[0]) /
-		          (gridpos[1][0]-gridpos[0][0]);
-
-		  return ival;
-		}
 
 		double InterpolateValue(const std::vector<double> &val) const override
 		{
@@ -185,10 +97,6 @@
 			      (gridpos[1][0]-gridpos[0][0]);
 
 			return ival;
-		}
-		void SetDeriv(const std::vector<int>& indices, float value, int dim) override
-		{
-			_derivs[indices[0]][dim] = value;
 		}
 
 		double InterpolateDeriv(const std::vector<double> &val, int dim) const override
