#pragma once

#include "Grid.h"

#include "../JSON/Serializable.h"
#include <vector>

namespace SSAGES
{
	//! 2D Grid.
	class Grid2D : public Grid
	{
	private:

<<<<<<< HEAD
		//! Vector of vector containing values.
		std::vector<std::vector<double>> _values;
		std::vector<std::vector<std::array<double, 2>>> _derivs;
		
=======
>>>>>>> d668ce75
	public:

		//! Constuctor
		/*!
		 * \param lower List of values for the lower edges of the Grid.
		 * \param upper List of values for the upper edges of the Grid.
		 * \param periodic List of periodicity values.
		 * \param num_points List of how many Grid points in each direction.
		 */
		Grid2D(std::vector<double> lower, std::vector<double> upper,
			std::vector<bool> periodic, std::vector<int> num_points)
		{
			_NDim = 2;
			for(size_t i =0; i <lower.size(); i++)
			{
				_lower.push_back(lower[i]);
				_upper.push_back(upper[i]);
				_periodic.push_back(periodic[i]);
				_num_points.push_back(num_points[i]);
				_spacing.push_back(0.0);
			}
			//Generate Grid
			for(size_t i = 0; i < _spacing.size(); i++)
				_spacing[i] = (_upper[i] - _lower[i])/double(_num_points[i] - 1);

<<<<<<< HEAD
			_values.resize(_num_points[0]);
			_derivs.resize(_num_points[0]);

			for(size_t i = 0; i < _values.size(); i++){
			  _values[i].resize(_num_points[1],0);
			  _derivs[i].resize(_num_points[1],{0,0});
			}
			
=======
			// Construct flat vector 
			_flatvector.resize(_num_points[0]*_num_points[1]);
			for(int i = 0; i < _num_points[0]; i++)
			{
				for(int j = 0; j < _num_points[1]; j++)
				{
					int flat = FlattenIndices({i,j}, _num_points);
					_flatvector[flat].first = std::vector<double>(3, 0.0);
					_flatvector[flat].second.push_back(_lower[0] + _spacing[0]*i);
					_flatvector[flat].second.push_back(_lower[1] + _spacing[1]*j);
				}
			}
>>>>>>> d668ce75
		}

		std::vector<std::vector<int>> GetVoxel(const std::vector<double> &val) const override
		{
			std::vector<int> vertices;
			std::vector<std::vector<int>> voxel;

			for(size_t i = 0; i < val.size(); i++)
			{
				int vertex = 0;

				vertex = int((val[i] - _lower[i])/_spacing[i]);

				if(_periodic[i])
				{
					vertex = vertex % _num_points[i];
					if(vertex<0)
						vertex += _num_points[i];
				}

				if(vertex < 0 || vertex >=_num_points[i]) // out of bounds
					throw std::out_of_range("Voxel not in grid!");

				vertices.push_back(vertex);
			}

			//order of vertices is 0,0; 1,0; 0,1; 1,1
			int oldj = vertices[0];
			for(size_t i = 0; i < 2; i++)
			{
				vertices[1] += i;
				vertices[0] = oldj;
				for(size_t j =0; j < 2; j++)
				{
					vertices[0] += j;
					voxel.push_back(vertices);
				}
			}

			return voxel;
		}
		float GetDeriv(const std::vector<int>& indices, int dim) const override
		{
		  return _derivs[indices[0]][indices[1]][dim];
		}

		float InterpolateValue(const std::vector<float> &val){
		  std::vector<int> vertices;
		  std::vector<float> gridpos;
		  std::vector<float> gridval;
		  int ii[2];
		  float ival;

		  for(ii[1] = 0; ii[1] <= 1; ii[1]++){
		    for(ii[0] = 0; ii[0] <= 1; ii[0]++){
		      for(size_t i = 0; i < val.size(); i++)
			{
			  //always round down, allows us get the vertices appropriately
			  int vertex = int((val[i] - _lower[i])/_spacing[i]) + ii[i];
			  if(vertex < 0) // out of bounds
			    vertex = 0;
			  else if(vertex > _num_points[i] -1) // out of bounds
			    {
			      if(_periodic[i])
				vertex = 0;
			      else
				vertex = _num_points[i] -1;
			    }
			  vertices.push_back(vertex);
			}
		      gridpos=push_back(GetLocation(vertices));
		      gridval=push_back(GetValue(vertices));
		      vertices.clear();
		    }
		  }

		  //now, do 2d interpolation
		  //order of vertices is 0,0; 1,0; 0,1; 1,1
		  //note that middle two are negated so arguments are positive, since val < gridpos in
		  // one of two directions.
		  ival  = 0;
		  ival +=  (val[0] - gridpos[0][0])*(val[1] - gridpos[0][1]) * gridval[3];
		  ival += -(val[0] - gridpos[1][0])*(val[1] - gridpos[1][0]) * gridval[2];
		  ival += -(val[0] - gridpos[2][0])*(val[1] - gridpos[2][1]) * gridval[1];
		  ival +=  (val[0] - gridpos[3][0])*(val[1] - gridpos[3][1]) * gridval[0];

		  
		  ival /= _grid->spacing[0]*_grid->spacing[1];
			
		  return ival;
		}

		float InterpolateDeriv(const std::vector<float> &val, int dim){
		  std::vector<int> vertices;
		  std::vector<float> gridpos;
		  std::vector<float> gridval;
		  int ii[2];
		  float ival;
		  
		  for(ii[1] = 0; ii[1] <= 1; ii[1]++){
		    for(ii[0] = 0; ii[0] <= 1; ii[0]++){
		      for(size_t i = 0; i < val.size(); i++)
			{
			  //always round down, allows us get the vertices appropriately
			  int vertex = int((val[i] - _lower[i])/_spacing[i]) + ii[i];
			if(vertex < 0) // out of bounds
			  vertex = 0;
			else if(vertex > _num_points[i] -1) // out of bounds
			{
			  if(_periodic[i])
			    vertex = 0;
			  else
			    vertex = _num_points[i] -1;
			}
		      vertices.push_back(vertex);
		    }
		    gridpos=push_back(GetLocation(vertices));
		    gridval=push_back(GetDeriv(vertices,dim));
		    vertices.clear();
		  }
		  }

		  //now, do 2d interpolation
		  //order of vertices is 0,0; 1,0; 0,1; 1,1
		  //note that middle two are negated so arguments are positive, since val < gridpos in
		  // one of two directions.
		  ival  = 0;
		  ival +=  (val[0] - gridpos[0][0])*(val[1] - gridpos[0][1]) * gridval[3];
		  ival += -(val[0] - gridpos[1][0])*(val[1] - gridpos[1][0]) * gridval[2];
		  ival += -(val[0] - gridpos[2][0])*(val[1] - gridpos[2][1]) * gridval[1];
		  ival +=  (val[0] - gridpos[3][0])*(val[1] - gridpos[3][1]) * gridval[0];

		  
		  ival /= _grid->spacing[0]*_grid->spacing[1];
		  return ival;
		}

<<<<<<< HEAD
		
		
		//! Set the value at a given Grid point.
		/*!
		 * \param indices List of indices specifying the Grid point.
		 * \param value New value for the specified Grid point.
		 */
		void SetValue(const std::vector<int>& indices, float value) override
=======
		double InterpolateValue(const std::vector<double> &val) const override
>>>>>>> d668ce75
		{
			std::vector<std::vector<int>> voxel = GetVoxel(val);
			std::vector<std::vector<double>> gridpos;
			std::vector<double> gridval;

		  	for(size_t v = 0; v < voxel.size(); v++)
		  	{
		  		gridpos.push_back(GetLocation(voxel[v]));
		  		gridval.push_back(GetValue(voxel[v]));
		  	}

			//now, do 2d interpolation
			//order of vertices is 0,0; 1,0; 0,1; 1,1
			//note that middle two are negated so arguments are positive, since val < gridpos in
			// one of two directions.
			double ival  = 0;
			ival +=  (val[0] - gridpos[0][0])*(val[1] - gridpos[0][1]) * gridval[3];
			ival += -(val[0] - gridpos[1][0])*(val[1] - gridpos[1][0]) * gridval[2];
			ival += -(val[0] - gridpos[2][0])*(val[1] - gridpos[2][1]) * gridval[1];
			ival +=  (val[0] - gridpos[3][0])*(val[1] - gridpos[3][1]) * gridval[0];


			ival /= _spacing[0]*_spacing[1];

			return ival;
		}
		void SetDeriv(const std::vector<int>& indices, float value, int dim) override
		{
			_derivs[indices[0]][indices[1]][dim] = value;
		}

		double InterpolateDeriv(const std::vector<double> &val, int dim) const override
		{
			std::vector<std::vector<int>> voxel = GetVoxel(val);
			std::vector<std::vector<double>> gridpos;
			std::vector<std::vector<double>> gridval;

		  	for(size_t v = 0; v < voxel.size(); v++)
		  	{
		  		gridpos.push_back(GetLocation(voxel[v]));
		  		gridval.push_back(GetExtra(voxel[v]));
		  	}

			//now, do 2d interpolation
			//order of vertices is 0,0; 1,0; 0,1; 1,1
			//note that middle two are negated so arguments are positive, since val < gridpos in
			// one of two directions.
			double ival  = 0;
			ival +=  (val[0] - gridpos[0][0])*(val[1] - gridpos[0][1]) * gridval[3][dim];
			ival += -(val[0] - gridpos[1][0])*(val[1] - gridpos[1][0]) * gridval[2][dim];
			ival += -(val[0] - gridpos[2][0])*(val[1] - gridpos[2][1]) * gridval[1][dim];
			ival +=  (val[0] - gridpos[3][0])*(val[1] - gridpos[3][1]) * gridval[0][dim];

			ival /= _spacing[0]*_spacing[1];

			return ival;
		}

		~Grid2D(){}
	};	
}<|MERGE_RESOLUTION|>--- conflicted
+++ resolved
@@ -12,13 +12,6 @@
 	{
 	private:
 
-<<<<<<< HEAD
-		//! Vector of vector containing values.
-		std::vector<std::vector<double>> _values;
-		std::vector<std::vector<std::array<double, 2>>> _derivs;
-		
-=======
->>>>>>> d668ce75
 	public:
 
 		//! Constuctor
@@ -44,16 +37,6 @@
 			for(size_t i = 0; i < _spacing.size(); i++)
 				_spacing[i] = (_upper[i] - _lower[i])/double(_num_points[i] - 1);
 
-<<<<<<< HEAD
-			_values.resize(_num_points[0]);
-			_derivs.resize(_num_points[0]);
-
-			for(size_t i = 0; i < _values.size(); i++){
-			  _values[i].resize(_num_points[1],0);
-			  _derivs[i].resize(_num_points[1],{0,0});
-			}
-			
-=======
 			// Construct flat vector 
 			_flatvector.resize(_num_points[0]*_num_points[1]);
 			for(int i = 0; i < _num_points[0]; i++)
@@ -66,7 +49,6 @@
 					_flatvector[flat].second.push_back(_lower[1] + _spacing[1]*j);
 				}
 			}
->>>>>>> d668ce75
 		}
 
 		std::vector<std::vector<int>> GetVoxel(const std::vector<double> &val) const override
@@ -108,114 +90,8 @@
 
 			return voxel;
 		}
-		float GetDeriv(const std::vector<int>& indices, int dim) const override
-		{
-		  return _derivs[indices[0]][indices[1]][dim];
-		}
 
-		float InterpolateValue(const std::vector<float> &val){
-		  std::vector<int> vertices;
-		  std::vector<float> gridpos;
-		  std::vector<float> gridval;
-		  int ii[2];
-		  float ival;
-
-		  for(ii[1] = 0; ii[1] <= 1; ii[1]++){
-		    for(ii[0] = 0; ii[0] <= 1; ii[0]++){
-		      for(size_t i = 0; i < val.size(); i++)
-			{
-			  //always round down, allows us get the vertices appropriately
-			  int vertex = int((val[i] - _lower[i])/_spacing[i]) + ii[i];
-			  if(vertex < 0) // out of bounds
-			    vertex = 0;
-			  else if(vertex > _num_points[i] -1) // out of bounds
-			    {
-			      if(_periodic[i])
-				vertex = 0;
-			      else
-				vertex = _num_points[i] -1;
-			    }
-			  vertices.push_back(vertex);
-			}
-		      gridpos=push_back(GetLocation(vertices));
-		      gridval=push_back(GetValue(vertices));
-		      vertices.clear();
-		    }
-		  }
-
-		  //now, do 2d interpolation
-		  //order of vertices is 0,0; 1,0; 0,1; 1,1
-		  //note that middle two are negated so arguments are positive, since val < gridpos in
-		  // one of two directions.
-		  ival  = 0;
-		  ival +=  (val[0] - gridpos[0][0])*(val[1] - gridpos[0][1]) * gridval[3];
-		  ival += -(val[0] - gridpos[1][0])*(val[1] - gridpos[1][0]) * gridval[2];
-		  ival += -(val[0] - gridpos[2][0])*(val[1] - gridpos[2][1]) * gridval[1];
-		  ival +=  (val[0] - gridpos[3][0])*(val[1] - gridpos[3][1]) * gridval[0];
-
-		  
-		  ival /= _grid->spacing[0]*_grid->spacing[1];
-			
-		  return ival;
-		}
-
-		float InterpolateDeriv(const std::vector<float> &val, int dim){
-		  std::vector<int> vertices;
-		  std::vector<float> gridpos;
-		  std::vector<float> gridval;
-		  int ii[2];
-		  float ival;
-		  
-		  for(ii[1] = 0; ii[1] <= 1; ii[1]++){
-		    for(ii[0] = 0; ii[0] <= 1; ii[0]++){
-		      for(size_t i = 0; i < val.size(); i++)
-			{
-			  //always round down, allows us get the vertices appropriately
-			  int vertex = int((val[i] - _lower[i])/_spacing[i]) + ii[i];
-			if(vertex < 0) // out of bounds
-			  vertex = 0;
-			else if(vertex > _num_points[i] -1) // out of bounds
-			{
-			  if(_periodic[i])
-			    vertex = 0;
-			  else
-			    vertex = _num_points[i] -1;
-			}
-		      vertices.push_back(vertex);
-		    }
-		    gridpos=push_back(GetLocation(vertices));
-		    gridval=push_back(GetDeriv(vertices,dim));
-		    vertices.clear();
-		  }
-		  }
-
-		  //now, do 2d interpolation
-		  //order of vertices is 0,0; 1,0; 0,1; 1,1
-		  //note that middle two are negated so arguments are positive, since val < gridpos in
-		  // one of two directions.
-		  ival  = 0;
-		  ival +=  (val[0] - gridpos[0][0])*(val[1] - gridpos[0][1]) * gridval[3];
-		  ival += -(val[0] - gridpos[1][0])*(val[1] - gridpos[1][0]) * gridval[2];
-		  ival += -(val[0] - gridpos[2][0])*(val[1] - gridpos[2][1]) * gridval[1];
-		  ival +=  (val[0] - gridpos[3][0])*(val[1] - gridpos[3][1]) * gridval[0];
-
-		  
-		  ival /= _grid->spacing[0]*_grid->spacing[1];
-		  return ival;
-		}
-
-<<<<<<< HEAD
-		
-		
-		//! Set the value at a given Grid point.
-		/*!
-		 * \param indices List of indices specifying the Grid point.
-		 * \param value New value for the specified Grid point.
-		 */
-		void SetValue(const std::vector<int>& indices, float value) override
-=======
 		double InterpolateValue(const std::vector<double> &val) const override
->>>>>>> d668ce75
 		{
 			std::vector<std::vector<int>> voxel = GetVoxel(val);
 			std::vector<std::vector<double>> gridpos;
@@ -241,10 +117,6 @@
 			ival /= _spacing[0]*_spacing[1];
 
 			return ival;
-		}
-		void SetDeriv(const std::vector<int>& indices, float value, int dim) override
-		{
-			_derivs[indices[0]][indices[1]][dim] = value;
 		}
 
 		double InterpolateDeriv(const std::vector<double> &val, int dim) const override
