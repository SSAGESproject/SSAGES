--- conflicted
+++ resolved
@@ -12,13 +12,6 @@
 	{
 	private:
 
-<<<<<<< HEAD
-		//!< 3D Vector containing the Grid values.
-		std::vector<std::vector<std::vector<float>>> _values;
-		std::vector<std::vector<std::vector<std::array<double, 3>>>> _derivs;
-
-=======
->>>>>>> d668ce75
 	public:
 
 		//! Constructor.
@@ -44,22 +37,6 @@
 			for(size_t i = 0; i < _spacing.size(); i++)
 				_spacing[i] = (_upper[i] - _lower[i])/double(_num_points[i] - 1);
 
-<<<<<<< HEAD
-			_values.resize(_num_points[0]);
-			_derivs.resize(_num_points[0]);
-
-			for(size_t i = 0; i < _values.size(); i++){
-			  _values[i].resize(_num_points[1]);
-			  _derivs[i].resize(_num_points[1]);
-			}
-						
-
-			for(size_t i = 0; i < _values.size(); i++){
-			  for(size_t j = 0; j < _values[i].size(); j++){
-			    _values[i][j].resize(_num_points[2],0);
-			    _derivs[i][j].resize(_num_points[2],{0,0,0});
-			  }
-=======
 			// Construct flat vector 
 			_flatvector.resize(_num_points[0]*_num_points[1]*_num_points[2]);
 			for(int i = 0; i < _num_points[0]; i++)
@@ -75,141 +52,17 @@
 						_flatvector[flat].second.push_back(_lower[2] + _spacing[2]*k);
 					}
 				}
->>>>>>> d668ce75
 			}
 		}
 
 		std::vector<std::vector<int>> GetVoxel(const std::vector<double> &val) const override
 		{
-<<<<<<< HEAD
-			return _values[indices[0]][indices[1]][indices[2]];
-		}
-		float GetDeriv(const std::vector<int>& indices, int dim) const override
-		{
-		  return _derivs[indices[0]][indices[1]][indices[2]][dim];
-		}
-
-		float InterpolateValue(const std::vector<float> &val){
-		  std::vector<int> vertices;
-		  std::vector<float> gridpos;
-		  std::vector<float> gridval;
-		  int ii[3];
-		  float ival;
-
-		  for(ii[2] = 0; ii[2] <= 1; ii[2]++){
-		  for(ii[1] = 0; ii[1] <= 1; ii[1]++){
-		    for(ii[0] = 0; ii[0] <= 1; ii[0]++){
-		      for(size_t i = 0; i < val.size(); i++)
-			{
-			  //always round down, allows us get the vertices appropriately
-			  int vertex = int((val[i] - _lower[i])/_spacing[i]) + ii[i];
-			  if(vertex < 0) // out of bounds
-			    vertex = 0;
-			  else if(vertex > _num_points[i] -1) // out of bounds
-			    {
-			      if(_periodic[i])
-				vertex = 0;
-			      else
-				vertex = _num_points[i] -1;
-			    }
-			  vertices.push_back(vertex);
-			}
-		      gridpos=push_back(GetLocation(vertices));
-		      gridval=push_back(GetValue(vertices));
-		      vertices.clear();
-		    }
-		  }
-		  }
-
-		  //now, do 3d interpolation
-		  //order of vertices is 0,0,0; 1,0,0; 0,1,0; 1,1,0; 0,0,1; 1,0,1; 0,1,1; 1,1,1;
-		  ival  = 0;
-		  ival +=  (val[0] - gridpos[0][0])*(val[1] - gridpos[0][1])*(val[2] - gridpos[0][2])*gridval[7];
-		  ival += -(val[0] - gridpos[1][0])*(val[1] - gridpos[1][1])*(val[2] - gridpos[1][2])*gridval[6];
-		  ival += -(val[0] - gridpos[2][0])*(val[1] - gridpos[2][1])*(val[2] - gridpos[2][2])*gridval[5];
-		  ival +=  (val[0] - gridpos[3][0])*(val[1] - gridpos[3][1])*(val[2] - gridpos[3][2])*gridval[4];
-		  ival += -(val[0] - gridpos[4][0])*(val[1] - gridpos[4][1])*(val[2] - gridpos[4][2])*gridval[3];
-		  ival +=  (val[0] - gridpos[5][0])*(val[1] - gridpos[5][1])*(val[2] - gridpos[5][2])*gridval[2];
-		  ival +=  (val[0] - gridpos[6][0])*(val[1] - gridpos[6][1])*(val[2] - gridpos[6][2])*gridval[1];
-		  ival += -(val[0] - gridpos[7][0])*(val[1] - gridpos[7][1])*(val[2] - gridpos[7][2])*gridval[0];
-
-		  
-		  ival /= _grid->spacing[0]*_grid->spacing[1]_grid->spacing[2;
-			
-		  return ival;
-		}
-
-		    float InterpolateDeriv(const std::vector<float> &val, int dim){
-		  std::vector<int> vertices;
-		  std::vector<float> gridpos;
-		  std::vector<float> gridval;
-		  int ii[3];
-		  float ival;
-
-		  for(ii[2] = 0; ii[2] <= 1; ii[2]++){
-		  for(ii[1] = 0; ii[1] <= 1; ii[1]++){
-		    for(ii[0] = 0; ii[0] <= 1; ii[0]++){
-		      for(size_t i = 0; i < val.size(); i++)
-			{
-			  //always round down, allows us get the vertices appropriately
-			  int vertex = int((val[i] - _lower[i])/_spacing[i]) + ii[i];
-			  if(vertex < 0) // out of bounds
-			    vertex = 0;
-			  else if(vertex > _num_points[i] -1) // out of bounds
-			    {
-			      if(_periodic[i])
-				vertex = 0;
-			      else
-				vertex = _num_points[i] -1;
-			    }
-			  vertices.push_back(vertex);
-			}
-		      gridpos=push_back(GetLocation(vertices));
-		      gridval=push_back(GetDeriv(vertices,dim));
-		      vertices.clear();
-		    }
-		  }
-		  }
-
-		  //now, do 3d interpolation
-		  //order of vertices is 0,0,0; 1,0,0; 0,1,0; 1,1,0; 0,0,1; 1,0,1; 0,1,1; 1,1,1;
-		  ival  = 0;
-		  ival +=  (val[0] - gridpos[0][0])*(val[1] - gridpos[0][1])*(val[2] - gridpos[0][2])*gridval[7];
-		  ival += -(val[0] - gridpos[1][0])*(val[1] - gridpos[1][1])*(val[2] - gridpos[1][2])*gridval[6];
-		  ival += -(val[0] - gridpos[2][0])*(val[1] - gridpos[2][1])*(val[2] - gridpos[2][2])*gridval[5];
-		  ival +=  (val[0] - gridpos[3][0])*(val[1] - gridpos[3][1])*(val[2] - gridpos[3][2])*gridval[4];
-		  ival += -(val[0] - gridpos[4][0])*(val[1] - gridpos[4][1])*(val[2] - gridpos[4][2])*gridval[3];
-		  ival +=  (val[0] - gridpos[5][0])*(val[1] - gridpos[5][1])*(val[2] - gridpos[5][2])*gridval[2];
-		  ival +=  (val[0] - gridpos[6][0])*(val[1] - gridpos[6][1])*(val[2] - gridpos[6][2])*gridval[1];
-		  ival += -(val[0] - gridpos[7][0])*(val[1] - gridpos[7][1])*(val[2] - gridpos[7][2])*gridval[0];
-
-		  
-		  ival /= _grid->spacing[0]*_grid->spacing[1]_grid->spacing[2;
-			
-		  return ival;
-		}
-		    
-		//! Set value at a given Grid point.
-		/*!
-		 * \param indices List of indices specifying the Grid point.
-		 * \param value New value for the specified Grid point.
-		 */
-		void SetValue(const std::vector<int>& indices, float value) override
-		{
-			_values[indices[0]][indices[1]][indices[2]] = value;
-		}
-		void SetDeriv(const std::vector<int>& indices, float value, int dim) override
-		{
-			_derivs[indices[0]][indices[1]][indices[2]][dim] = value;
-		}
-=======
 			std::vector<int> vertices;
 			std::vector<std::vector<int>> voxel;
 
 			for(size_t i = 0; i < val.size(); i++)
 			{
 				int vertex = 0;
->>>>>>> d668ce75
 
 				vertex = int((val[i] - _lower[i])/_spacing[i]);
 
