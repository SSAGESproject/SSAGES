<<<<<<< HEAD
/**
 * This file is part of
 * SSAGES - Suite for Advanced Generalized Ensemble Simulations
 *
 * Copyright 2017 Hythem Sidky <hsidky@nd.edu>
 *                Ben Sikora <bsikora906@gmail.com>
 *
 * SSAGES is free software: you can redistribute it and/or modify
 * it under the terms of the GNU General Public License as published by
 * the Free Software Foundation, either version 3 of the License, or
 * (at your option) any later version.
 *
 * SSAGES is distributed in the hope that it will be useful,
 * but WITHOUT ANY WARRANTY; without even the implied warranty of
 * MERCHANTABILITY or FITNESS FOR A PARTICULAR PURPOSE.  See the
 * GNU General Public License for more details.
 *
 * You should have received a copy of the GNU General Public License
 * along with SSAGES.  If not, see <http://www.gnu.org/licenses/>.
 */

#include <stdexcept>
#include "Logger.h"
#include "Snapshot.h"
#include "CVs/CVManager.h"
#include "Validator/ObjectRequirement.h"
#include "Drivers/DriverException.h"
#include "schema.h"

using namespace Json;

namespace SSAGES
{
	void Logger::PreSimulation(Snapshot* /* snapshot */, const CVManager& cvmanager)
	{
		if(IsMasterRank(comm_))
		{
			if(append_)
				log_.open(filename_.c_str(), std::ofstream::out | std::ofstream::app);
			else
			{
				// Write out header.
				log_.open(filename_.c_str(), std::ofstream::out);
				log_ << "#"; 
				log_ << "Iteration "; 

				auto cvs = cvmanager.GetCVs(cvmask_);
				for(size_t i = 0; i < cvs.size() - 1; ++i)
					log_ << "cv_" + std::to_string(i) << " ";
				log_ << "cv_" + std::to_string(cvs.size() - 1) << std::endl;
			}
		}
	}

	void Logger::PostIntegration(Snapshot* snapshot, const CVManager& cvmanager)
	{
		// Get necessary info. 
		auto cvs = cvmanager.GetCVs(cvmask_);
		if(IsMasterRank(comm_))
		{
			log_.precision(8);
			log_ << snapshot->GetIteration() << " ";

			// Print out CV values.
			for(size_t i = 0; i < cvs.size() - 1; ++i)
				log_ << cvs[i]->GetValue() << " ";
			log_ << cvs.back()->GetValue() << std::endl;
		}
	}

	void Logger::PostSimulation(Snapshot* /* snapshot */, const class CVManager& /* cvmanager */)
	{
	}

	Logger* Logger::Build(const Value& json,
	                      const MPI_Comm& world,
	                      const MPI_Comm& comm,
	                      const std::string& path)
	{
		ObjectRequirement validator;
		Value schema;
		CharReaderBuilder rbuilder;
		CharReader* reader = rbuilder.newCharReader();

		reader->parse(JsonSchema::Logger.c_str(),
		              JsonSchema::Logger.c_str() + JsonSchema::Logger.size(),
		              &schema, NULL);
		validator.Parse(schema, path);
		
		// Validate inputs.
		validator.Validate(json, path);
		if(validator.HasErrors())
			throw BuildException(validator.GetErrors());
		
		auto freq = json.get("frequency", 1).asInt();
		std::string name = "cvlog.dat";

		bool ismulti = GetNumWalkers(world, comm) > 1; 
		unsigned int wid = GetWalkerID(world, comm);
    
		if(json["output_file"].isArray())
			name = json["output_file"][wid].asString(); 
		else if(ismulti)
			throw std::invalid_argument(path + ": Multi-walker simulations require a separate output file for each.");
		else
			name = json["output_file"].asString();

		auto* l = new Logger(freq, name, world, comm);
		l->SetAppend(json.get("append", false).asBool());

		// Load cv mask. 
		std::vector<unsigned int> cvmask;
		for(auto& v : json["cvs"])
		{
			if(v.isString())
			{
				auto id = CVManager::LookupCV(v.asString());
				if(id == -1)
					throw std::invalid_argument(path + ": CV mask name \"" + v.asString() + "\" does not exist.");
				
				cvmask.push_back(CVManager::LookupCV(v.asString()));
			}
			else if(v.isIntegral() && v.asInt() >= 0)
				cvmask.push_back(v.asUInt());
			else
				throw std::invalid_argument(path + ": CV mask must contain strings or unsigned integers.");
		}
		l->SetCVMask(cvmask);

		return l;
	}

}
=======
/**
 * This file is part of
 * SSAGES - Software Suite for Advanced General Ensemble Simulations
 *
 * Copyright 2017 Hythem Sidky <hsidky@nd.edu>
 *                Ben Sikora <bsikora906@gmail.com>
 *
 * SSAGES is free software: you can redistribute it and/or modify
 * it under the terms of the GNU General Public License as published by
 * the Free Software Foundation, either version 3 of the License, or
 * (at your option) any later version.
 *
 * SSAGES is distributed in the hope that it will be useful,
 * but WITHOUT ANY WARRANTY; without even the implied warranty of
 * MERCHANTABILITY or FITNESS FOR A PARTICULAR PURPOSE.  See the
 * GNU General Public License for more details.
 *
 * You should have received a copy of the GNU General Public License
 * along with SSAGES.  If not, see <http://www.gnu.org/licenses/>.
 */

#include <stdexcept>
#include "Logger.h"
#include "Snapshot.h"
#include "CVs/CVManager.h"
#include "Validator/ObjectRequirement.h"
#include "Drivers/DriverException.h"
#include "schema.h"

using namespace Json;

namespace SSAGES
{
	void Logger::PreSimulation(Snapshot* /* snapshot */, const CVManager& cvmanager)
	{
		if(comm_.rank() == 0)
		{
			if(append_)
				log_.open(filename_.c_str(), std::ofstream::out | std::ofstream::app);
			else
			{
				// Write out header.
				log_.open(filename_.c_str(), std::ofstream::out);
				log_ << "#"; 
				log_ << "Iteration "; 

				auto cvs = cvmanager.GetCVs(cvmask_);
				for(size_t i = 0; i < cvs.size() - 1; ++i)
					log_ << "cv_" + std::to_string(i) << " ";
				log_ << "cv_" + std::to_string(cvs.size() - 1) << std::endl;
			}
		}
	}

	void Logger::PostIntegration(Snapshot* snapshot, const CVManager& cvmanager)
	{
		// Get necessary info. 
		auto cvs = cvmanager.GetCVs(cvmask_);
		if(comm_.rank() ==0)
		{
			log_.precision(8);
			log_ << snapshot->GetIteration() << " ";

			// Print out CV values.
			for(size_t i = 0; i < cvs.size() - 1; ++i)
				log_ << cvs[i]->GetValue() << " ";
			log_ << cvs.back()->GetValue() << std::endl;
		}
	}

	void Logger::PostSimulation(Snapshot* /* snapshot */, const class CVManager& /* cvmanager */)
	{
	}

	Logger* Logger::Build(const Value& json,
	                      const MPI_Comm& world,
	                      const MPI_Comm& comm,
	                      const std::string& path)
	{
		ObjectRequirement validator;
		Value schema;
		CharReaderBuilder rbuilder;
		CharReader* reader = rbuilder.newCharReader();

		reader->parse(JsonSchema::Logger.c_str(),
		              JsonSchema::Logger.c_str() + JsonSchema::Logger.size(),
		              &schema, NULL);
		validator.Parse(schema, path);
		
		// Validate inputs.
		validator.Validate(json, path);
		if(validator.HasErrors())
			throw BuildException(validator.GetErrors());
		
		auto freq = json.get("frequency", 1).asInt();
		std::string name = "cvlog.dat";
		
		//TODO walker id should be obtainable in method as
		//     opposed to calculated like this. 
		bool ismulti = mxx::comm(world).size() > mxx::comm(comm).size(); 
		unsigned int wid = mxx::comm(world).rank()/mxx::comm(comm).size();
		if(json["output_file"].isArray())
			name = json["output_file"][wid].asString(); 
		else if(ismulti)
			throw std::invalid_argument(path + ": Multi-walker simulations require a separate output file for each.");
		else
			name = json["output_file"].asString();

		auto* l = new Logger(freq, name, world, comm);
		l->SetAppend(json.get("append", false).asBool());

		// Load cv mask. 
		std::vector<unsigned int> cvmask;
		for(auto& v : json["cvs"])
		{
			if(v.isString())
			{
				auto id = CVManager::LookupCV(v.asString());
				if(id == -1)
					throw std::invalid_argument(path + ": CV mask name \"" + v.asString() + "\" does not exist.");
				
				cvmask.push_back(CVManager::LookupCV(v.asString()));
			}
			else if(v.isIntegral() && v.asInt() >= 0)
				cvmask.push_back(v.asUInt());
			else
				throw std::invalid_argument(path + ": CV mask must contain strings or unsigned integers.");
		}
		l->SetCVMask(cvmask);

		return l;
	}

}
>>>>>>> c25f5281
<|MERGE_RESOLUTION|>--- conflicted
+++ resolved
@@ -1,7 +1,6 @@
-<<<<<<< HEAD
 /**
  * This file is part of
- * SSAGES - Suite for Advanced Generalized Ensemble Simulations
+ * SSAGES - Software Suite for Advanced General Ensemble Simulations
  *
  * Copyright 2017 Hythem Sidky <hsidky@nd.edu>
  *                Ben Sikora <bsikora906@gmail.com>
@@ -131,140 +130,4 @@
 		return l;
 	}
 
-}
-=======
-/**
- * This file is part of
- * SSAGES - Software Suite for Advanced General Ensemble Simulations
- *
- * Copyright 2017 Hythem Sidky <hsidky@nd.edu>
- *                Ben Sikora <bsikora906@gmail.com>
- *
- * SSAGES is free software: you can redistribute it and/or modify
- * it under the terms of the GNU General Public License as published by
- * the Free Software Foundation, either version 3 of the License, or
- * (at your option) any later version.
- *
- * SSAGES is distributed in the hope that it will be useful,
- * but WITHOUT ANY WARRANTY; without even the implied warranty of
- * MERCHANTABILITY or FITNESS FOR A PARTICULAR PURPOSE.  See the
- * GNU General Public License for more details.
- *
- * You should have received a copy of the GNU General Public License
- * along with SSAGES.  If not, see <http://www.gnu.org/licenses/>.
- */
-
-#include <stdexcept>
-#include "Logger.h"
-#include "Snapshot.h"
-#include "CVs/CVManager.h"
-#include "Validator/ObjectRequirement.h"
-#include "Drivers/DriverException.h"
-#include "schema.h"
-
-using namespace Json;
-
-namespace SSAGES
-{
-	void Logger::PreSimulation(Snapshot* /* snapshot */, const CVManager& cvmanager)
-	{
-		if(comm_.rank() == 0)
-		{
-			if(append_)
-				log_.open(filename_.c_str(), std::ofstream::out | std::ofstream::app);
-			else
-			{
-				// Write out header.
-				log_.open(filename_.c_str(), std::ofstream::out);
-				log_ << "#"; 
-				log_ << "Iteration "; 
-
-				auto cvs = cvmanager.GetCVs(cvmask_);
-				for(size_t i = 0; i < cvs.size() - 1; ++i)
-					log_ << "cv_" + std::to_string(i) << " ";
-				log_ << "cv_" + std::to_string(cvs.size() - 1) << std::endl;
-			}
-		}
-	}
-
-	void Logger::PostIntegration(Snapshot* snapshot, const CVManager& cvmanager)
-	{
-		// Get necessary info. 
-		auto cvs = cvmanager.GetCVs(cvmask_);
-		if(comm_.rank() ==0)
-		{
-			log_.precision(8);
-			log_ << snapshot->GetIteration() << " ";
-
-			// Print out CV values.
-			for(size_t i = 0; i < cvs.size() - 1; ++i)
-				log_ << cvs[i]->GetValue() << " ";
-			log_ << cvs.back()->GetValue() << std::endl;
-		}
-	}
-
-	void Logger::PostSimulation(Snapshot* /* snapshot */, const class CVManager& /* cvmanager */)
-	{
-	}
-
-	Logger* Logger::Build(const Value& json,
-	                      const MPI_Comm& world,
-	                      const MPI_Comm& comm,
-	                      const std::string& path)
-	{
-		ObjectRequirement validator;
-		Value schema;
-		CharReaderBuilder rbuilder;
-		CharReader* reader = rbuilder.newCharReader();
-
-		reader->parse(JsonSchema::Logger.c_str(),
-		              JsonSchema::Logger.c_str() + JsonSchema::Logger.size(),
-		              &schema, NULL);
-		validator.Parse(schema, path);
-		
-		// Validate inputs.
-		validator.Validate(json, path);
-		if(validator.HasErrors())
-			throw BuildException(validator.GetErrors());
-		
-		auto freq = json.get("frequency", 1).asInt();
-		std::string name = "cvlog.dat";
-		
-		//TODO walker id should be obtainable in method as
-		//     opposed to calculated like this. 
-		bool ismulti = mxx::comm(world).size() > mxx::comm(comm).size(); 
-		unsigned int wid = mxx::comm(world).rank()/mxx::comm(comm).size();
-		if(json["output_file"].isArray())
-			name = json["output_file"][wid].asString(); 
-		else if(ismulti)
-			throw std::invalid_argument(path + ": Multi-walker simulations require a separate output file for each.");
-		else
-			name = json["output_file"].asString();
-
-		auto* l = new Logger(freq, name, world, comm);
-		l->SetAppend(json.get("append", false).asBool());
-
-		// Load cv mask. 
-		std::vector<unsigned int> cvmask;
-		for(auto& v : json["cvs"])
-		{
-			if(v.isString())
-			{
-				auto id = CVManager::LookupCV(v.asString());
-				if(id == -1)
-					throw std::invalid_argument(path + ": CV mask name \"" + v.asString() + "\" does not exist.");
-				
-				cvmask.push_back(CVManager::LookupCV(v.asString()));
-			}
-			else if(v.isIntegral() && v.asInt() >= 0)
-				cvmask.push_back(v.asUInt());
-			else
-				throw std::invalid_argument(path + ": CV mask must contain strings or unsigned integers.");
-		}
-		l->SetCVMask(cvmask);
-
-		return l;
-	}
-
-}
->>>>>>> c25f5281
+}