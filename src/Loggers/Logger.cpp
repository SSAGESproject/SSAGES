--- conflicted
+++ resolved
@@ -94,17 +94,10 @@
 		
 		auto freq = json.get("frequency", 1).asInt();
 		std::string name = "cvlog.dat";
-<<<<<<< HEAD
 
 		bool ismulti = GetNumWalkers(world, comm) > 1; 
-		uint wid = GetWalkerID(world, comm);
-=======
-		
-		//TODO walker id should be obtainable in method as
-		//     opposed to calculated like this. 
-		bool ismulti = mxx::comm(world).size() > mxx::comm(comm).size(); 
-		unsigned int wid = mxx::comm(world).rank()/mxx::comm(comm).size();
->>>>>>> 027284aa
+		unsigned int wid = GetWalkerID(world, comm);
+    
 		if(json["output_file"].isArray())
 			name = json["output_file"][wid].asString(); 
 		else if(ismulti)
@@ -137,4 +130,4 @@
 		return l;
 	}
 
-}
+}