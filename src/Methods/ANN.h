--- conflicted
+++ resolved
@@ -1,217 +1,212 @@
-/**
- * This file is part of
- * SSAGES - Software Suite for Advanced General Ensemble Simulations
- *
- * Copyright 2017 Hythem Sidky <hsidky@nd.edu>
- *
- * SSAGES is free software: you can redistribute it and/or modify
- * it under the terms of the GNU General Public License as published by
- * the Free Software Foundation, either version 3 of the License, or
- * (at your option) any later version.
- *
- * SSAGES is distributed in the hope that it will be useful,
- * but WITHOUT ANY WARRANTY; without even the implied warranty of
- * MERCHANTABILITY or FITNESS FOR A PARTICULAR PURPOSE.  See the
- * GNU General Public License for more details.
- *
- * You should have received a copy of the GNU General Public License
- * along with SSAGES.  If not, see <http://www.gnu.org/licenses/>.
- */
-#pragma once
-
-#include "Method.h"
-#include "Grids/Grid.h"
-#include "nnet/nnet.h"
-
-namespace SSAGES
-{
-	//! Artificial Neural Network Method
-	/*!
-	 * \ingroup Methods
-	 *
-	 * Implementation of the Artificial Neural Network Method based on
-	 * \cite SIDKY2018104111
-	 */
-	class ANN : public Method
-	{
-	private:
-		//! Neural network topology.
-		Eigen::VectorXi topol_;
-
-		//!@{
-		//! Number of iterations per sweep.
-		unsigned int sweep_, nsweep_;
-		//!@}
-
-		//! Number of iterations after which we turn on full weight.
-		unsigned int citers_;
-
-		//! Neural network.
-		nnet::neural_net net_;
-
-		//!@{
-		//! Previous and current histogram weight.
-		double pweight_, weight_;
-		//!@}
-
-		//!@{
-		//! System temperature and energy units.
-		double temp_, kbt_;
-		//!@}
-
-		//! Force grid.
-		Grid<Eigen::VectorXd>* fgrid_;
-
-		//! Histogram grid.
-		Grid<unsigned int>* hgrid_;
-
-		//! Unbiased histogram grid.
-		Grid<double>* ugrid_;
-
-		//!@{
-<<<<<<< HEAD
-		//! Eigen matrices of grids.
-		Eigen::MatrixXd hist_, bias_;
-=======
-		//! Eigen matrices of grids. 
-		Eigen::MatrixXd hist_, bias_, rbias_;
->>>>>>> 8ecdb670
-		//!@}
-
-		//!@{
-		//! Bounds
-		std::vector<double> lowerb_, upperb_;
-		//!@}
-
-		//!@{
-		//! Bound restraints.
-		std::vector<double> lowerk_, upperk_;
-		//!@}
-
-		//! Output filename.
-		std::string outfile_;
-
-		//! Is the network preloaded?
-		bool preloaded_;
-
-		//! Overwrite outputs? 
-		bool overwrite_;
-
-		//! Trains the neural network.
-		void TrainNetwork();
-
-		//! Writes out the bias to file.
-		void WriteBias();
-
-	public: 
-		//! Constructor 
-		/*!
-		 * \param world MPI global communicator.
-		 * \param comm MPI local communicator.
-		 * \param topol Topology of network.
-		 * \param fgrid Grid containing biasing forces.
-		 * \param hgrid Grid containing histogram.
-		 * \param ugrid Grid containing unbiased histogram.
-		 * \param lowerb Lower bounds for CVs.
-		 * \param upperb Upper bounds for CVs.
-		 * \param lowerk Lower bound restraints for CVs.
-		 * \param upperk Upper bound restraints for CVs.
-		 * \param temperature Temperature of the simulation.
-		 * \param weight Relative weight of the statistics in sweep.
-		 * \param nsweep Number of iterations in the sweep.
-		 *
-		 * Constructs an instance of Artificial Neural Network method.
-		 */ 
-		ANN(const MPI_Comm& world, 
-		    const MPI_Comm& comm, 
-		    const Eigen::VectorXi& topol,
-		    Grid<Eigen::VectorXd>* fgrid,
-		    Grid<unsigned int>* hgrid,
-		    Grid<double>* ugrid,
-		    const std::vector<double>& lowerb,
-		    const std::vector<double>& upperb,
-		    const std::vector<double>& lowerk,
-		    const std::vector<double>& upperk,
-		    double temperature,
-		    double weight,
-		    unsigned int nsweep
-		);
-
-		//! Pre-simulation hook.
-		/*!
-		 * \param snapshot Current simulation snapshot.
-		 * \param cvmanager Collective variable manager.
-		 */
-		void PreSimulation(Snapshot* snapshot, const class CVManager& cvmanager) override;
-
-		//! Post-integration hook.
-		/*!
-		 * \param snapshot Current simulation snapshot.
-		 * \param cvmanager Collective variable manager.
-		 */
-		void PostIntegration(Snapshot* snapshot, const class CVManager& cvmanager) override;
-
-		//! Post-simulation hook.
-		/*!
-		 * \param snapshot Current simulation snapshot.
-		 * \param cvmanager Collective variable manager.
-		 */
-		void PostSimulation(Snapshot* snapshot, const class CVManager& cvmanager) override;
-
-		//! Set previous history weight.
-		void SetPrevWeight(double h)
-		{
-			pweight_ = h;
-		}
-
-		//! Set name of output file. 
-		void SetOutput(const std::string& outfile)
-		{
-			outfile_ = outfile;
-		}
-
-		//! Set overwrite flag on output file.
-		void SetOutputOverwrite(bool overwrite)
-		{
-			overwrite_ = overwrite;
-		}
-
-		//! Set number of iterations after which we turn on full weight. 
-		void SetConvergeIters(unsigned int citers)
-		{
-			citers_ = citers;
-		}
-
-		//! Set maximum number of training iterations per sweep.
-		void SetMaxIters(unsigned int iters)
-		{
-			auto params = net_.get_train_params();
-			params.max_iter = iters;
-			net_.set_train_params(params);
-		}
-
-		//! Set minimum loss function value (should be zero for production).
-		void SetMinLoss(double loss)
-		{
-			auto params = net_.get_train_params();
-			params.min_loss = loss; 
-			net_.set_train_params(params);			
-		}
-
-		//! Load network state and bias from file. 
-		void ReadBias(const std::string&, const std::string&);
-
-		//! \copydoc Method::BuildMethod()
-		static ANN* Build(
-			const Json::Value& json,
-			const MPI_Comm& world,
-			const MPI_Comm& comm,
-			const std::string& path);
-		
-		~ANN()
-		{
-			delete fgrid_; 
-			delete hgrid_;
-		}
-	};
-}
+/**
+ * This file is part of
+ * SSAGES - Software Suite for Advanced General Ensemble Simulations
+ *
+ * Copyright 2017 Hythem Sidky <hsidky@nd.edu>
+ *
+ * SSAGES is free software: you can redistribute it and/or modify
+ * it under the terms of the GNU General Public License as published by
+ * the Free Software Foundation, either version 3 of the License, or
+ * (at your option) any later version.
+ *
+ * SSAGES is distributed in the hope that it will be useful,
+ * but WITHOUT ANY WARRANTY; without even the implied warranty of
+ * MERCHANTABILITY or FITNESS FOR A PARTICULAR PURPOSE.  See the
+ * GNU General Public License for more details.
+ *
+ * You should have received a copy of the GNU General Public License
+ * along with SSAGES.  If not, see <http://www.gnu.org/licenses/>.
+ */
+#pragma once
+
+#include "Method.h"
+#include "Grids/Grid.h"
+#include "nnet/nnet.h"
+
+namespace SSAGES
+{
+	//! Artificial Neural Network Method
+	/*!
+	 * \ingroup Methods
+	 *
+	 * Implementation of the Artificial Neural Network Method based on
+	 * \cite SIDKY2018104111
+	 */
+	class ANN : public Method
+	{
+	private:
+		//! Neural network topology.
+		Eigen::VectorXi topol_;
+
+		//!@{
+		//! Number of iterations per sweep.
+		unsigned int sweep_, nsweep_;
+		//!@}
+
+		//! Number of iterations after which we turn on full weight.
+		unsigned int citers_;
+
+		//! Neural network.
+		nnet::neural_net net_;
+
+		//!@{
+		//! Previous and current histogram weight.
+		double pweight_, weight_;
+		//!@}
+
+		//!@{
+		//! System temperature and energy units.
+		double temp_, kbt_;
+		//!@}
+
+		//! Force grid.
+		Grid<Eigen::VectorXd>* fgrid_;
+
+		//! Histogram grid.
+		Grid<unsigned int>* hgrid_;
+
+		//! Unbiased histogram grid.
+		Grid<double>* ugrid_;
+
+		//!@{
+		//! Eigen matrices of grids.
+		Eigen::MatrixXd hist_, bias_, rbias_;
+		//!@}
+
+		//!@{
+		//! Bounds
+		std::vector<double> lowerb_, upperb_;
+		//!@}
+
+		//!@{
+		//! Bound restraints.
+		std::vector<double> lowerk_, upperk_;
+		//!@}
+
+		//! Output filename.
+		std::string outfile_;
+
+		//! Is the network preloaded?
+		bool preloaded_;
+
+		//! Overwrite outputs?
+		bool overwrite_;
+
+		//! Trains the neural network.
+		void TrainNetwork();
+
+		//! Writes out the bias to file.
+		void WriteBias();
+
+	public: 
+		//! Constructor 
+		/*!
+		 * \param world MPI global communicator.
+		 * \param comm MPI local communicator.
+		 * \param topol Topology of network.
+		 * \param fgrid Grid containing biasing forces.
+		 * \param hgrid Grid containing histogram.
+		 * \param ugrid Grid containing unbiased histogram.
+		 * \param lowerb Lower bounds for CVs.
+		 * \param upperb Upper bounds for CVs.
+		 * \param lowerk Lower bound restraints for CVs.
+		 * \param upperk Upper bound restraints for CVs.
+		 * \param temperature Temperature of the simulation.
+		 * \param weight Relative weight of the statistics in sweep.
+		 * \param nsweep Number of iterations in the sweep.
+		 *
+		 * Constructs an instance of Artificial Neural Network method.
+		 */ 
+		ANN(const MPI_Comm& world, 
+		    const MPI_Comm& comm, 
+		    const Eigen::VectorXi& topol,
+		    Grid<Eigen::VectorXd>* fgrid,
+		    Grid<unsigned int>* hgrid,
+		    Grid<double>* ugrid,
+		    const std::vector<double>& lowerb,
+		    const std::vector<double>& upperb,
+		    const std::vector<double>& lowerk,
+		    const std::vector<double>& upperk,
+		    double temperature,
+		    double weight,
+		    unsigned int nsweep
+		);
+
+		//! Pre-simulation hook.
+		/*!
+		 * \param snapshot Current simulation snapshot.
+		 * \param cvmanager Collective variable manager.
+		 */
+		void PreSimulation(Snapshot* snapshot, const class CVManager& cvmanager) override;
+
+		//! Post-integration hook.
+		/*!
+		 * \param snapshot Current simulation snapshot.
+		 * \param cvmanager Collective variable manager.
+		 */
+		void PostIntegration(Snapshot* snapshot, const class CVManager& cvmanager) override;
+
+		//! Post-simulation hook.
+		/*!
+		 * \param snapshot Current simulation snapshot.
+		 * \param cvmanager Collective variable manager.
+		 */
+		void PostSimulation(Snapshot* snapshot, const class CVManager& cvmanager) override;
+
+		//! Set previous history weight.
+		void SetPrevWeight(double h)
+		{
+			pweight_ = h;
+		}
+
+		//! Set name of output file. 
+		void SetOutput(const std::string& outfile)
+		{
+			outfile_ = outfile;
+		}
+
+		//! Set overwrite flag on output file.
+		void SetOutputOverwrite(bool overwrite)
+		{
+			overwrite_ = overwrite;
+		}
+
+		//! Set number of iterations after which we turn on full weight. 
+		void SetConvergeIters(unsigned int citers)
+		{
+			citers_ = citers;
+		}
+
+		//! Set maximum number of training iterations per sweep.
+		void SetMaxIters(unsigned int iters)
+		{
+			auto params = net_.get_train_params();
+			params.max_iter = iters;
+			net_.set_train_params(params);
+		}
+
+		//! Set minimum loss function value (should be zero for production).
+		void SetMinLoss(double loss)
+		{
+			auto params = net_.get_train_params();
+			params.min_loss = loss; 
+			net_.set_train_params(params);
+		}
+
+		//! Load network state and bias from file.
+		void ReadBias(const std::string&, const std::string&);
+
+		//! \copydoc Method::BuildMethod()
+		static ANN* Build(
+			const Json::Value& json,
+			const MPI_Comm& world,
+			const MPI_Comm& comm,
+			const std::string& path);
+
+		~ANN()
+		{
+			delete fgrid_;
+			delete hgrid_;
+		}
+	};
+}