/**
 * This file is part of
 * SSAGES - Suite for Advanced Generalized Ensemble Simulations
 *
 * Copyright 2016 Joshua Moller <jmoller@uchicago.edu>
 *           2017 Julian Helfferich <julian.helfferich@gmail.com>
 *
 * SSAGES is free software: you can redistribute it and/or modify
 * it under the terms of the GNU General Public License as published by
 * the Free Software Foundation, either version 3 of the License, or
 * (at your option) any later version.
 *
 * SSAGES is distributed in the hope that it will be useful,
 * but WITHOUT ANY WARRANTY; without even the implied warranty of
 * MERCHANTABILITY or FITNESS FOR A PARTICULAR PURPOSE.  See the
 * GNU General Public License for more details.
 *
 * You should have received a copy of the GNU General Public License
 * along with SSAGES.  If not, see <http://www.gnu.org/licenses/>.
 */
#include "BasisFunc.h"
#include "Validator/ObjectRequirement.h"
#include "Drivers/DriverException.h"
#include "CVs/CVManager.h"
#include "Snapshot.h"
#include <cmath>
#include <iostream>
#include <iomanip>

using namespace Json; 

namespace SSAGES
{

	// Pre-simulation hook.
	void Basis::PreSimulation(Snapshot* snapshot, const CVManager& cvmanager)
	{
        auto cvs = cvmanager.GetCVs(cvmask_);
        // For print statements and file I/O, the walker IDs are used
        mpiid_ = snapshot->GetWalkerID();

        // Make sure the iteration index is set correctly
        iteration_ = 0;

<<<<<<< HEAD
        if(!histlocal_)
		{
            std::cerr<<"::::::::::::::::::::::::::::::::::::::::::::::::::::::"<<std::endl;
            std::cerr<<"ERROR: Method expected a histogram but none built."<<std::endl;
=======
        // There are a few error messages / checks that are in place with
        // defining CVs and grids
        if(hist_->GetDimension() != cvs.size())
        {
            std::cerr<<"::::::::::::::::::::::::::::::::::::::::::::::::::::::"<<std::endl;
            std::cerr<<"ERROR: Histogram dimensions doesn't match number of CVS."<<std::endl;
>>>>>>> c77fa954
            std::cerr<<"Exiting on node ["<<mpiid_<<"]"<<std::endl;
            std::cerr<<"::::::::::::::::::::::::::::::::::::::::::::::::::::::"<<std::endl;
            MPI_Abort(world_, EXIT_FAILURE);
        }
        else if(cvs.size() != polyords_.size())
        {
<<<<<<< HEAD
            if(histlocal_->GetDimension() != cvs.size())
            {
                std::cerr<<"::::::::::::::::::::::::::::::::::::::::::::::::::::::"<<std::endl;
                std::cerr<<"ERROR: Histogram dimensions doesn't match number of CVS."<<std::endl;
                std::cerr<<"Exiting on node ["<<mpiid_<<"]"<<std::endl;
                std::cerr<<"::::::::::::::::::::::::::::::::::::::::::::::::::::::"<<std::endl;
                world_.abort(EXIT_FAILURE);
            }
            else if(cvs.size() != polyords_.size())
=======
            std::cout<<cvs.size()<<std::endl;
            std::cout<<polyords_.size()<<std::endl;
            std::cout<<"::::::::::::::::::::::::::::::::::::::::::::::::::::::"<<std::endl;
            std::cout<<"WARNING: The number of polynomial orders is not the same"<<std::endl;
            std::cout<<"as the number of CVs"<<std::endl;
            std::cout<<"The simulation will take the first defined input"<<std::endl;
            std::cout<<"as the same for all CVs. ["<<polyords_[0]<<"]"<<std::endl;
            std::cout<<"::::::::::::::::::::::::::::::::::::::::::::::::::::::"<<std::endl;

            //! Resize the polynomial vector so that it doesn't crash here
            polyords_.resize(cvs.size());
            //! And now reinitialize the vector
            for(size_t i = 0; i < cvs.size(); ++i)
>>>>>>> c77fa954
            {
                polyords_[i] = polyords_[0];
            }
        }

<<<<<<< HEAD
        // Setting the number of bins here for simplicity
        nbins_.resize(cvs.size());
        for(size_t i = 0; i < cvs.size(); ++i)
            nbins_[i] = histlocal_->GetNumPoints(i);

=======
>>>>>>> c77fa954
        // This is to check for non-periodic bounds. It comes into play in the update bias function
        bounds_ = true;
                 
        size_t coeff_size = 1;

        for(size_t i = 0; i < cvs.size(); ++i)
        {
            coeff_size *= polyords_[i]+1;
        }

		derivatives_.resize(cvs.size());
<<<<<<< HEAD
        unbias_.resize(bin_size,0);
=======
        unbias_.resize(hist_->size(),0);
>>>>>>> c77fa954
        coeff_arr_.resize(coeff_size,0);

        std::vector<int> idx(cvs.size(), 0);
        std::vector<int> jdx(cvs.size(), 0);
		Map temp_map(idx,0.0);
        
        // Initialize the mapping for the hist function
        for (int &val : *hist_) {
            val = 0;
        }

        //Initialize the mapping for the coeff function
        for(size_t i = 0; i < coeff_size; ++i)
        {
            for(size_t j = 0; j < jdx.size(); ++j)
            {
                if(jdx[j] > 0 && jdx[j] % (polyords_[j]+1) == 0)
                {
                    if(j != cvs.size() - 1)
                    { 
                        jdx[j+1]++;
                        jdx[j] = 0;
                    }
                }
                temp_map.map[j] = jdx[j];
				temp_map.value  = 0; 
            }
			coeff_.push_back(temp_map);           
            coeff_[i].value = coeff_arr_[i];
            jdx[0]++;
        }

        //Initialize the look-up table.
        BasisInit(cvs);
	}

	// Post-integration hook.
	void Basis::PostIntegration(Snapshot* snapshot, const CVManager& cvmanager)
	{
        auto cvs = cvmanager.GetCVs(cvmask_);        
        std::vector<double> x(cvs.size(),0);

        /*The binned cv space is updated at every step
         *After a certain number of steps has been passed, the system updates a
         *bias projection based on the visited histogram states
         */
        for(size_t i = 0; i < cvs.size(); ++i)
        {
            x[i] = cvs[i]->GetValue();
        }
       
<<<<<<< HEAD
        if(bounds_)
        {
            // Convert the CV value to its discretized value through the grid tool
            idx = histlocal_->GetIndices(x);
           
            // Map the grid index to the form of the hist and unbias mapping
            for(size_t i = 0; i < cvs.size(); ++i)
            {
                ii += (idx[i])*std::pow(nbins_[i],i);
            } 

            // The histogram is updated based on the index
            hist_[ii].value++;
=======
        // The histogram is updated based on the index
        hist_->at(x) += 1;
>>>>>>> c77fa954
    
        // Update the basis projection after a predefined number of steps
        if(snapshot->GetIteration()  % cyclefreq_ == 0) {
            double beta;
            beta = 1.0 / (snapshot->GetTemperature() * snapshot->GetKb());

            // For systems with poorly defined temperature (ie: 1 particle) the
            // user needs to define their own temperature. This is a hack that
            // will be removed in future versions.

            if(snapshot->GetTemperature() == 0)
            {
                beta = temperature_;
                if(temperature_ == 0)
                {
                    std::cout<<std::endl;
                    std::cerr<<"::::::::::::::::::::::::::::::::::::::::::::::::::::::::::::"<<std::endl;
                    std::cerr<<"ERROR: Input temperature needs to be defined for this simulation"<<std::endl;
                    std::cerr<<"Exiting on node ["<<mpiid_<<"]"<<std::endl;
                    std::cout<<"::::::::::::::::::::::::::::::::::::::::::::::::::::::::::::"<<std::endl;
                    exit(EXIT_FAILURE);
                }
            }
            iteration_+= 1;
            UpdateBias(cvs,beta);
            std::cout<<"Node: ["<<mpiid_<<"]"<<std::setw(10)<<"\tSweep: "<<iteration_<<std::endl;
        }

		// This calculates the bias force based on the existing basis projection.
		CalcBiasForce(cvs);

		// Take each CV and add its biased forces to the atoms using the chain rule
		auto& forces = snapshot->GetForces();
        auto& virial = snapshot->GetVirial();
		for(size_t i = 0; i < cvs.size(); ++i)
		{
			auto& grad = cvs[i]->GetGradient();
            auto& boxgrad = cvs[i]->GetBoxGradient();

			/* Update the forces in snapshot by adding in the force bias from each
			 *CV to each atom based on the gradient of the CV.
             */
			for (size_t j = 0; j < forces.size(); ++j) 
				forces[j] += derivatives_[i]*grad[j];
            
            virial -= derivatives_[i]*boxgrad;
		}
	}

	// Post-simulation hook.
	void Basis::PostSimulation(Snapshot*, const CVManager&)
	{
	    std::cout<<"Run has finished"<<std::endl;	
	}

    /* The basis set is initialized through the recursive definition.
     *Currently, SSAGES only supports Legendre polyonmials for basis projections
     */
    void Basis::BasisInit(const CVList& cvs)
    {
		for( size_t k = 0; k < cvs.size(); k++)
		{
			size_t ncoeff = polyords_[k]+1;
            int nbins = hist_->GetNumPoints(k);

            std::vector<double> dervs(nbins*ncoeff,0);
            std::vector<double> vals(nbins*ncoeff,0);
            std::vector<double> x(nbins,0);

            /*As the values for Legendre polynomials can be defined recursively, \
             *both the derivatives and values are defined at the same time,
             */
			for (int i = 0; i < nbins; ++i)
			{
                x[i] = (2.0*i + 1.0)/nbins - 1.0;
				vals[i] = 1.0;
				dervs[i] = 0.0;
			}

			for (int i = 0; i < nbins; ++i)
			{
				vals[i+nbins] = x[i];
				dervs[i+nbins] = 1.0;
			}

			for (size_t j = 2; j < ncoeff; j++)
			{
				for (int i = 0; i < nbins; i++)
				{
                    //Evaluate the values of the Legendre polynomial at each bin
					vals[i+j*nbins] = ( ( 2.0*j - 1.0 ) * x[i] * vals[i+(j-1)*nbins]
					- (j - 1.0) * vals[i+(j-2)*nbins] ) / j;

                    //Evaluate the derivatives of the Legendre polynomial at each bin
                    dervs[i+j*nbins] = ( ( 2.0*j - 1.0 ) * ( vals[i+(j-1)*nbins] + x[i] * dervs[i+(j-1)*nbins] )
                    - (j - 1.0) * dervs[i+(j-2)*nbins] ) / j;
				}
			}
            BasisLUT TempLUT(vals,dervs);
            LUT_.push_back(TempLUT);
        }
	}
    
	// Update the coefficients/bias projection
	void Basis::UpdateBias(const CVList& cvs, const double beta)
	{
        std::vector<double> x(cvs.size(), 0);
        std::vector<double> coeffTemp(coeff_.size(), 0);
        double sum  = 0.0;
        double bias = 0.0;
        double basis = 1.0;

        // For multiple walkers, the struct is unpacked
<<<<<<< HEAD
        Histogram<int>::iterator it;
        size_t id1d = 0;
        for(it = histlocal_->begin(); it != histlocal_->end(); ++it, ++id1d) {
            *it = (int)hist_[id1d].value;
        }

        // Summed between all walkers
        MPI_Allreduce(histlocal_->data(), histglobal_->data(), histlocal_->size(), MPI_INT, MPI_SUM, world_);

        // And then it is repacked into the struct
        id1d = 0;
        for(it = histlocal_->begin(); it != histlocal_->end(); ++it, ++id1d) {
            hist_[id1d].value = *it;
        }
=======
        Histogram<int> histlocal(*hist_);

        // Summed between all walkers
        MPI_Allreduce(histlocal.data(), hist_->data(), hist_->size(), MPI_INT, MPI_SUM, world_);
>>>>>>> c77fa954

        // Construct the biased histogram
        size_t i = 0;
        for (Histogram<int>::iterator it2 = hist_->begin(); it2 != hist_->end(); ++it2, ++i)
        {
            if (it2.isUnderOverflowBin()) {
                --i;
                continue;
            }

            // This is to make sure that the CV projects across the entire surface
            if (*it2 == 0) { *it2 = 1; }
           
            // The loop builds the previous basis projection for each bin of the histogram
            for(size_t k = 1; k < coeff_.size(); ++k)
            {
                auto& coeff = coeff_[k];
                for(size_t l = 0; l < cvs.size(); ++l)
                { 
                    // The previous bias is only calculated after each sweep has happened
                    int nbins = hist_->GetNumPoints(l);
                    basis *= LUT_[l].values[it2.index(l) + coeff.map[l]*nbins];
                }
                bias += coeff.value*basis;
                basis = 1.0;
            }
            
            /* The evaluation of the biased histogram which projects the histogram to the
             * current bias of CV space.
             */
            unbias_[i] += (*it2) * exp(bias) * weight_ / (double)(cyclefreq_);
            bias = 0.0;

        }

        // The coefficients and histograms are reset after evaluating the biased histogram values
        for(size_t i = 0; i < coeff_.size(); ++i)
        {
            coeffTemp[i] = coeff_[i].value;
            coeff_[i].value = 0.0;
        }

<<<<<<< HEAD
        Histogram<int>::iterator hgit = histglobal_->begin();
        id1d = 0;
        for(it = histlocal_->begin(); it != histlocal_->end(); ++it, hgit++) {
                hist_[id1d].value = 0.0;
                *it = 0;
                *hgit = 0;
                ++id1d;
=======
        // Reset histogram
        for (int &val : *hist_) {
            val = 0;
>>>>>>> c77fa954
        }

        // The loop that evaluates the new coefficients by integrating the CV space
        for(size_t i = 1; i < coeff_.size(); ++i)
        {
            auto& coeff = coeff_[i];
            
            // The method uses a standard integration with trap rule weights
            size_t j = 0;
            for(Histogram<int>::iterator it2 = hist_->begin(); it2 != hist_->end(); ++it2, ++j)
            {
                if (it2.isUnderOverflowBin()) {
                    --j;
                    continue;
                }

                double weight = std::pow(2.0,cvs.size());

                // This adds in a trap-rule type weighting which lowers error significantly at the boundaries
                for(size_t k = 0; k < cvs.size(); ++k)
                {
                    if( it2.index(k) == 0 ||
                        it2.index(k) == hist_->GetNumPoints(k)-1)
                        weight /= 2.0;
                }
            
                /*The numerical integration of the biased histogram across the entirety of CV space
                 *All calculations include the normalization as well
                 */
                for(size_t l = 0; l < cvs.size(); l++)
                {
                    int nbins = hist_->GetNumPoints(l);
                    basis *= LUT_[l].values[it2.index(l) + coeff.map[l]*nbins] / nbins;
                    basis *= 2.0 * coeff.map[l] + 1.0;
                }
                coeff.value += basis * log(unbias_[j]) * weight/std::pow(2.0,cvs.size());
                basis = 1.0;
            }
            coeffTemp[i] -= coeff.value;
            coeff_arr_[i] = coeff.value;
            sum += coeffTemp[i]*coeffTemp[i];
        }

        if(world_.rank() == 0)
            // Write coeff at this step, but only one walker
            PrintBias(cvs,beta);

        // The convergence tolerance and whether the user wants to exit are incorporated here
        if(sum < tol_)
        {
            std::cout<<"System has converged"<<std::endl;
            if(converge_exit_)
            {
                std::cout<<"User has elected to exit. System is now exiting"<<std::endl;
                exit(EXIT_SUCCESS);
            }
        }
	}

    /*The coefficients are printed out for the purpose of saving the free energy space
     *Additionally, the current basis projection is printed so that the user can view
     *the current free energy space
     */
    void Basis::PrintBias(const CVList& cvs, const double beta)
    {
        std::vector<double> bias(hist_->size(), 0);
        std::vector<double> x(cvs.size(), 0);
        double temp = 1.0; 

        /* Since the coefficients are the only piece that needs to be
         *updated, the bias is only evaluated when printing
         */
        size_t i = 0;
        for(Histogram<int>::iterator it = hist_->begin(); it != hist_->end(); ++it, ++i)
        {
            if (it.isUnderOverflowBin()) {
                --i;
                continue;
            }

            for(size_t j = 1; j < coeff_.size(); ++j)
            {
                for(size_t k = 0; k < cvs.size(); ++k)
                {
                    int nbins = hist_->GetNumPoints(k);
                    temp *=  LUT_[k].values[it.index(k) + coeff_[j].map[k] * nbins];
                }
                bias[i] += coeff_[j].value*temp;
                temp  = 1.0;
            }
        }

        // The filenames will have a standard name, with a user-defined suffix
        std::string filename1 = "basis"+bnme_+".out";
        std::string filename2 = "coeff"+cnme_+".out";
    
		basisout_.precision(5);
        coeffout_.precision(5);
        basisout_.open(filename1.c_str());
        coeffout_.open(filename2.c_str());

        // The CV values, PMF projection, PMF, and biased histogram are output for the user
        coeffout_ << iteration_  <<std::endl;
        basisout_ << "CV Values" << std::setw(35*cvs.size()) << "Basis Set Bias" << std::setw(35) << "PMF Estimate" << std::setw(35) << "Biased Histogram" << std::endl;
        
        size_t j = 0;
        for(Histogram<int>::iterator it = hist_->begin(); it != hist_->end(); ++it, ++j)
        {
            if (it.isUnderOverflowBin()) {
                --j;
                continue;
            }

            for(size_t k = 0; k < cvs.size(); ++k)
            {
                // Evaluate the CV values for printing purposes
<<<<<<< HEAD
                pos = (hist_[j].map[k]+0.5)*(histlocal_->GetUpper(k) - histlocal_->GetLower(k)) * 1.0 /(double)( nbins_[k]) + histlocal_->GetLower(k);
                basisout_ << pos << std::setw(35);
=======
                basisout_ << it.coordinate(k) << std::setw(35);
>>>>>>> c77fa954
            }
            basisout_ << -bias[j] << std::setw(35);
            if(unbias_[j])
                basisout_ << -log(unbias_[j]) / beta << std::setw(35);
            else
                basisout_ << "0" << std::setw(35);
            basisout_ << unbias_[j];
            basisout_ << std::endl;
        }

        for(size_t k = 0; k < coeff_.size(); ++k)
        {
            coeffout_ <<coeff_[k].value << std::endl;
        }

		basisout_ << std::endl;
        basisout_.close();
        coeffout_.close();
	}

    // The forces are calculated by chain rule, first  the derivatives of the basis set, then in the PostIntegration function, the derivative of the CV is evaluated
	void Basis::CalcBiasForce(const CVList& cvs)
	{	
		// Reset derivatives
        std::fill(derivatives_.begin(), derivatives_.end(), 0);
        std::vector<double> x(cvs.size(),0);

        double temp = 1.0;

        //This is calculating the derivatives for the bias force
        for (size_t j = 0; j < cvs.size(); ++j)
        {
            x[j] = cvs[j]->GetValue();
<<<<<<< HEAD
            double min = histlocal_->GetLower(j);
            double max = histlocal_->GetUpper(j);

            if(!histlocal_->GetPeriodic(j))
=======
            double min = hist_->GetLower(j);
            double max = hist_->GetUpper(j);

            if(!hist_->GetPeriodic(j))
>>>>>>> c77fa954
            {
                // In order to prevent the index for the histogram from going out of bounds a check is in place
                if(x[j] > max && bounds_)
                {
                    std::cout<<"::::::::::::::::::::::::::::::::::::::::::::::::::::::::::::"<<std::endl;
                    std::cout<<"WARNING: CV is above the maximum boundary."<<std::endl;
                    std::cout<<"Statistics will not be gathered during this interval"<<std::endl;
                    std::cout<<"::::::::::::::::::::::::::::::::::::::::::::::::::::::::::::"<<std::endl;
                    bounds_ = false;
                }
                else if(x[j] < min && bounds_)
                {
                    std::cout<<"::::::::::::::::::::::::::::::::::::::::::::::::::::::::::::"<<std::endl;
                    std::cout<<"WARNING: CV is below the minimum boundary."<<std::endl;
                    std::cout<<"Statistics will not be gathered during this interval"<<std::endl;
                    std::cout<<"::::::::::::::::::::::::::::::::::::::::::::::::::::::::::::"<<std::endl;
                    bounds_ = false;
                }
                else if(x[j] < max && x[j] > min && !bounds_)
                {
                    std::cout<<"::::::::::::::::::::::::::::::::::::::::::::::::::::::::::::"<<std::endl;
                    std::cout<<"CV has returned in between bounds. Run is resuming"<<std::endl;
                    std::cout<<"::::::::::::::::::::::::::::::::::::::::::::::::::::::::::::"<<std::endl;
                    bounds_ = true;
                }
            }
        }

        // Only apply soft wall potential in the event that it has left the boundaries
        if(bounds_)
        {
<<<<<<< HEAD
            idx = histlocal_->GetIndices(x);

            for(size_t i = 0; i < cvs.size(); ++i)
                ii += (idx[i])*std::pow(nbins_[i],i);
            
=======
>>>>>>> c77fa954
            for (size_t i = 1; i < coeff_.size(); ++i)
            {
                for (size_t j = 0; j < cvs.size(); ++j)
                {
                    temp = 1.0;
                    for (size_t k = 0; k < cvs.size(); ++k)
                    {
<<<<<<< HEAD
                        temp *= j == k ?  LUT_[k].derivs[hist_[ii].map[k] + coeff_[i].map[k]*(nbins_[k])] * 2.0 / (histlocal_->GetUpper(j) - histlocal_->GetLower(j))
                                       :  LUT_[k].values[hist_[ii].map[k] + coeff_[i].map[k]*(nbins_[k])];
=======
                        int nbins = hist_->GetNumPoints(k);
                        temp *= j == k ?  LUT_[k].derivs[hist_->GetIndices(x)[k] + coeff_[i].map[k]*nbins] * 2.0 / (hist_->GetUpper(j) - hist_->GetLower(j))
                                       :  LUT_[k].values[hist_->GetIndices(x)[k] + coeff_[i].map[k]*nbins];
>>>>>>> c77fa954
                    }
                    derivatives_[j] -= coeff_[i].value * temp;
                }
            }
        }
        
        // This is where the wall potentials are going to be thrown into the method if the system is not a periodic CV
        for(size_t j = 0; j < cvs.size(); ++j)
        {
            // Are these used?
<<<<<<< HEAD
            // double min = histlocal_->GetLower(j);
            // double max = histlocal_->GetUpper(j);

            if(!histlocal_->GetPeriodic(j)) 
=======
            // double min = hist_->GetLower(j);
            // double max = hist_->GetUpper(j);

            if(!hist_->GetPeriodic(j))
>>>>>>> c77fa954
            {
                if(x[j] > boundUp_[j])
                    derivatives_[j] -= restraint_[j] * (x[j] - boundUp_[j]);
                else if(x[j] < boundLow_[j])
                    derivatives_[j] -= restraint_[j] * (x[j] - boundLow_[j]);
            }
        }
    }

	//! \copydoc Method::Build()
	Basis* Basis::Construct(const Json::Value& json, 
			       		    const MPI_Comm& world,
					        const MPI_Comm& comm,
					        const std::string& path)
    {
		ObjectRequirement validator;
		Value schema;
		Reader reader;
        
		reader.parse(JsonSchema::BFSMethod, schema);
        validator.Parse(schema, path);

        //Validate Inputs
        validator.Validate(json, path);
        if(validator.HasErrors())
            throw BuildException(validator.GetErrors());

        std::vector<unsigned int> coefsCV(0);
        for(auto& coefs : json["CV_coefficients"])
            coefsCV.push_back(coefs.asInt());

        std::vector<double> restrCV(0);
        for(auto& restr : json["CV_restraint_spring_constants"])
            restrCV.push_back(restr.asDouble());

        std::vector<double> boundLow(0);
        for(auto& bndl : json["CV_restraint_minimums"])
            boundLow.push_back(bndl.asDouble());
    
        std::vector<double> boundUp(0);
        for(auto& bndu : json["CV_restraint_maximums"])
            boundUp.push_back(bndu.asDouble());

        auto cyclefreq = json.get("cycle_frequency", 100000).asInt();
        auto freq = json.get("frequency", 1).asInt();
        auto wght = json.get("weight", 1.0).asDouble();
        auto bnme = json.get("basis_filename", "").asString();
        auto cnme = json.get("coeff_filename", "").asString();
        auto temp = json.get("temperature", 0.0).asDouble();
        auto tol  = json.get("tolerance", 1e-6).asDouble();
        auto conv = json.get("convergence_exit", false).asBool();

        Histogram<int> *hist = Histogram<int>::BuildHistogram(
                                        json.get("grid", Json::Value()) );

        auto* m = new Basis(world, comm, hist, coefsCV, restrCV, boundUp, boundLow,
                            cyclefreq, freq, bnme, cnme, temp, tol, wght,
                            conv);
      
        if(json.isMember("iteration"))
            m->SetIteration(json.get("iteration",0).asInt());

        if(json.isMember("coefficients") && json.isMember("bias hist"))
        {
            std::vector<double> coeff;
            std::vector<double> unbias;

            for(auto& c : json["coefficients"])
                coeff.push_back(c.asDouble());

            for(auto& u : json["bias hist"])
                unbias.push_back(u.asDouble());

            m->SetBasis(coeff, unbias);
    	}

		return m;
    }

    void Basis::Serialize(Json::Value& json) const
    {
        json["type"] = "Basis";
        for(auto& p: polyords_)
            json["CV_coefficients"].append(p);

        for(auto& k: restraint_)
            json["CV_restraint_spring_constants"].append(k);

        for(auto& u: boundUp_)
            json["CV_restraint_maximums"].append(u);

        for(auto& l: boundLow_)
            json["CV_restraint_minimums"].append(l);

        for(auto& b: unbias_)
            json["bias_hist"].append(b);

        for(auto& c: coeff_arr_)
            json["coefficients"].append(c);

        json["tolerance"] = tol_;
        json["convergence_exit"] = converge_exit_;
        json["basis_filename"] = bnme_;
        json["coeff_filename"] = cnme_;
        json["iteration"] = iteration_;
        json["cycle_frequency"] = cyclefreq_;
        json["weight"] = weight_;
        json["temperature"] = temperature_;
	}
}<|MERGE_RESOLUTION|>--- conflicted
+++ resolved
@@ -42,36 +42,18 @@
         // Make sure the iteration index is set correctly
         iteration_ = 0;
 
-<<<<<<< HEAD
-        if(!histlocal_)
-		{
-            std::cerr<<"::::::::::::::::::::::::::::::::::::::::::::::::::::::"<<std::endl;
-            std::cerr<<"ERROR: Method expected a histogram but none built."<<std::endl;
-=======
         // There are a few error messages / checks that are in place with
         // defining CVs and grids
         if(hist_->GetDimension() != cvs.size())
         {
             std::cerr<<"::::::::::::::::::::::::::::::::::::::::::::::::::::::"<<std::endl;
             std::cerr<<"ERROR: Histogram dimensions doesn't match number of CVS."<<std::endl;
->>>>>>> c77fa954
             std::cerr<<"Exiting on node ["<<mpiid_<<"]"<<std::endl;
             std::cerr<<"::::::::::::::::::::::::::::::::::::::::::::::::::::::"<<std::endl;
             MPI_Abort(world_, EXIT_FAILURE);
         }
         else if(cvs.size() != polyords_.size())
         {
-<<<<<<< HEAD
-            if(histlocal_->GetDimension() != cvs.size())
-            {
-                std::cerr<<"::::::::::::::::::::::::::::::::::::::::::::::::::::::"<<std::endl;
-                std::cerr<<"ERROR: Histogram dimensions doesn't match number of CVS."<<std::endl;
-                std::cerr<<"Exiting on node ["<<mpiid_<<"]"<<std::endl;
-                std::cerr<<"::::::::::::::::::::::::::::::::::::::::::::::::::::::"<<std::endl;
-                world_.abort(EXIT_FAILURE);
-            }
-            else if(cvs.size() != polyords_.size())
-=======
             std::cout<<cvs.size()<<std::endl;
             std::cout<<polyords_.size()<<std::endl;
             std::cout<<"::::::::::::::::::::::::::::::::::::::::::::::::::::::"<<std::endl;
@@ -85,20 +67,11 @@
             polyords_.resize(cvs.size());
             //! And now reinitialize the vector
             for(size_t i = 0; i < cvs.size(); ++i)
->>>>>>> c77fa954
             {
                 polyords_[i] = polyords_[0];
             }
         }
 
-<<<<<<< HEAD
-        // Setting the number of bins here for simplicity
-        nbins_.resize(cvs.size());
-        for(size_t i = 0; i < cvs.size(); ++i)
-            nbins_[i] = histlocal_->GetNumPoints(i);
-
-=======
->>>>>>> c77fa954
         // This is to check for non-periodic bounds. It comes into play in the update bias function
         bounds_ = true;
                  
@@ -110,11 +83,7 @@
         }
 
 		derivatives_.resize(cvs.size());
-<<<<<<< HEAD
-        unbias_.resize(bin_size,0);
-=======
         unbias_.resize(hist_->size(),0);
->>>>>>> c77fa954
         coeff_arr_.resize(coeff_size,0);
 
         std::vector<int> idx(cvs.size(), 0);
@@ -166,24 +135,8 @@
             x[i] = cvs[i]->GetValue();
         }
        
-<<<<<<< HEAD
-        if(bounds_)
-        {
-            // Convert the CV value to its discretized value through the grid tool
-            idx = histlocal_->GetIndices(x);
-           
-            // Map the grid index to the form of the hist and unbias mapping
-            for(size_t i = 0; i < cvs.size(); ++i)
-            {
-                ii += (idx[i])*std::pow(nbins_[i],i);
-            } 
-
-            // The histogram is updated based on the index
-            hist_[ii].value++;
-=======
         // The histogram is updated based on the index
         hist_->at(x) += 1;
->>>>>>> c77fa954
     
         // Update the basis projection after a predefined number of steps
         if(snapshot->GetIteration()  % cyclefreq_ == 0) {
@@ -297,27 +250,10 @@
         double basis = 1.0;
 
         // For multiple walkers, the struct is unpacked
-<<<<<<< HEAD
-        Histogram<int>::iterator it;
-        size_t id1d = 0;
-        for(it = histlocal_->begin(); it != histlocal_->end(); ++it, ++id1d) {
-            *it = (int)hist_[id1d].value;
-        }
-
-        // Summed between all walkers
-        MPI_Allreduce(histlocal_->data(), histglobal_->data(), histlocal_->size(), MPI_INT, MPI_SUM, world_);
-
-        // And then it is repacked into the struct
-        id1d = 0;
-        for(it = histlocal_->begin(); it != histlocal_->end(); ++it, ++id1d) {
-            hist_[id1d].value = *it;
-        }
-=======
         Histogram<int> histlocal(*hist_);
 
         // Summed between all walkers
         MPI_Allreduce(histlocal.data(), hist_->data(), hist_->size(), MPI_INT, MPI_SUM, world_);
->>>>>>> c77fa954
 
         // Construct the biased histogram
         size_t i = 0;
@@ -360,19 +296,9 @@
             coeff_[i].value = 0.0;
         }
 
-<<<<<<< HEAD
-        Histogram<int>::iterator hgit = histglobal_->begin();
-        id1d = 0;
-        for(it = histlocal_->begin(); it != histlocal_->end(); ++it, hgit++) {
-                hist_[id1d].value = 0.0;
-                *it = 0;
-                *hgit = 0;
-                ++id1d;
-=======
         // Reset histogram
         for (int &val : *hist_) {
             val = 0;
->>>>>>> c77fa954
         }
 
         // The loop that evaluates the new coefficients by integrating the CV space
@@ -489,12 +415,7 @@
             for(size_t k = 0; k < cvs.size(); ++k)
             {
                 // Evaluate the CV values for printing purposes
-<<<<<<< HEAD
-                pos = (hist_[j].map[k]+0.5)*(histlocal_->GetUpper(k) - histlocal_->GetLower(k)) * 1.0 /(double)( nbins_[k]) + histlocal_->GetLower(k);
-                basisout_ << pos << std::setw(35);
-=======
                 basisout_ << it.coordinate(k) << std::setw(35);
->>>>>>> c77fa954
             }
             basisout_ << -bias[j] << std::setw(35);
             if(unbias_[j])
@@ -528,17 +449,10 @@
         for (size_t j = 0; j < cvs.size(); ++j)
         {
             x[j] = cvs[j]->GetValue();
-<<<<<<< HEAD
-            double min = histlocal_->GetLower(j);
-            double max = histlocal_->GetUpper(j);
-
-            if(!histlocal_->GetPeriodic(j))
-=======
             double min = hist_->GetLower(j);
             double max = hist_->GetUpper(j);
 
             if(!hist_->GetPeriodic(j))
->>>>>>> c77fa954
             {
                 // In order to prevent the index for the histogram from going out of bounds a check is in place
                 if(x[j] > max && bounds_)
@@ -570,14 +484,6 @@
         // Only apply soft wall potential in the event that it has left the boundaries
         if(bounds_)
         {
-<<<<<<< HEAD
-            idx = histlocal_->GetIndices(x);
-
-            for(size_t i = 0; i < cvs.size(); ++i)
-                ii += (idx[i])*std::pow(nbins_[i],i);
-            
-=======
->>>>>>> c77fa954
             for (size_t i = 1; i < coeff_.size(); ++i)
             {
                 for (size_t j = 0; j < cvs.size(); ++j)
@@ -585,14 +491,9 @@
                     temp = 1.0;
                     for (size_t k = 0; k < cvs.size(); ++k)
                     {
-<<<<<<< HEAD
-                        temp *= j == k ?  LUT_[k].derivs[hist_[ii].map[k] + coeff_[i].map[k]*(nbins_[k])] * 2.0 / (histlocal_->GetUpper(j) - histlocal_->GetLower(j))
-                                       :  LUT_[k].values[hist_[ii].map[k] + coeff_[i].map[k]*(nbins_[k])];
-=======
                         int nbins = hist_->GetNumPoints(k);
                         temp *= j == k ?  LUT_[k].derivs[hist_->GetIndices(x)[k] + coeff_[i].map[k]*nbins] * 2.0 / (hist_->GetUpper(j) - hist_->GetLower(j))
                                        :  LUT_[k].values[hist_->GetIndices(x)[k] + coeff_[i].map[k]*nbins];
->>>>>>> c77fa954
                     }
                     derivatives_[j] -= coeff_[i].value * temp;
                 }
@@ -603,17 +504,10 @@
         for(size_t j = 0; j < cvs.size(); ++j)
         {
             // Are these used?
-<<<<<<< HEAD
-            // double min = histlocal_->GetLower(j);
-            // double max = histlocal_->GetUpper(j);
-
-            if(!histlocal_->GetPeriodic(j)) 
-=======
             // double min = hist_->GetLower(j);
             // double max = hist_->GetUpper(j);
 
             if(!hist_->GetPeriodic(j))
->>>>>>> c77fa954
             {
                 if(x[j] > boundUp_[j])
                     derivatives_[j] -= restraint_[j] * (x[j] - boundUp_[j]);
