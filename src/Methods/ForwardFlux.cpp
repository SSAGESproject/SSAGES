--- conflicted
+++ resolved
@@ -70,13 +70,10 @@
 
         for(i=0;i<_ninterfaces;i++) _M[i] = 50;
 
-<<<<<<< HEAD
         _N0Target = 100;*/
-=======
         _N0Target = 100;
         _nfailure_total = 0;
 
->>>>>>> b69665e8
         
         // This is to generate an artificial Lambda0ConfigLibrary, Hadi's code does this for real
         
