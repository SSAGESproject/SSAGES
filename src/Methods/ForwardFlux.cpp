--- conflicted
+++ resolved
@@ -66,15 +66,7 @@
         _saveTrajectories = true;
 
         _initialFluxFlag = true;
-<<<<<<< HEAD
-=======
-        _A.resize(_ninterfaces);
-        _P.resize(_ninterfaces);
-        _S.resize(_ninterfaces);
-        _N.resize(_ninterfaces);
-
-        _M.resize(_ninterfaces);
->>>>>>> b56702f2
+
         for(i=0;i<_ninterfaces;i++) _M[i] = 50;
 
         _N0Target = 100;*/
@@ -110,42 +102,6 @@
 
     }
 
-<<<<<<< HEAD
-	void ForwardFlux::PostIntegration(Snapshot* snapshot, const CVList& cvs)
-	{
-        //check if we want to check FFS interfaces this timestep
-        //for now, do it every time step
-        if (_iteration % 1 != 0) return;
-
-        // check the structure at the beginning of the simulation
-        if (_iteration == 0) {
-          CheckInitialStructure(cvs);
-        }
-
-        // if _computefluxA0
-        if (_initialFluxFlag){
-            ComputeInitialFlux(snapshot,cvs); 
-            if (!_initialFluxFlag){ //only enter here once
-
-              InitializeQueue(snapshot,cvs);
-              PrintQueue();
-            }
-        } 
-        else if (initializeQueueFlag){
-              InitializeQueue(snapshot,cvs);
-              PrintQueue();
-        }
-        // Else check the FFS interfaces
-        else{
-            CheckForInterfaceCrossings(snapshot,cvs);
-            //FluxBruteForce(snapshot,cvs);
-        }
-        // Other modes?
-
-    }
-
-=======
->>>>>>> b56702f2
 	void ForwardFlux::PostSimulation(Snapshot* snapshot, const CVList& cvs){
         std::cout << "Post simulation\n";
 
@@ -435,54 +391,6 @@
         file.close();
 	}
 
-<<<<<<< HEAD
-  void ForwardFlux::InitializeQueue(Snapshot* snapshot, const CVList &cvs){
-
-        unsigned int npicks = _M[0];
-        std::vector<unsigned int> picks;
-        picks.resize(npicks);
-
-        if (_world.rank() == 0){
-          std::uniform_int_distribution<int> distribution(0,_N[0]-1);
-          for (int i=0; i < npicks ; i++){
-             picks[i] = distribution(_generator);
-          }
-        }
-        MPI_Bcast(picks.data(),npicks,MPI::UNSIGNED,0,_world);
-
-        //set correct attempt index if a given ID is picked twice
-        std::vector<unsigned int> attempt_count;
-        attempt_count.resize(_N[0],0);
-
-        //each proc adds to the queue
-        for (int i=0; i < npicks ; i++){
-          unsigned int mypick = picks[i];
-          int l,n,a,lprev,nprev,aprev;
-          FFSConfigID *myconfig = &Lambda0ConfigLibrary[picks[i]];
-          lprev = myconfig->l;
-          nprev = myconfig->n;
-          aprev = myconfig->a;
-          //update ffsconfigid's l,n,a
-          // current = previous, thats how you know you're lambda0
-          l = lprev;
-          n = nprev;
-          a = attempt_count[mypick]; 
-          attempt_count[mypick]++; //this updates attempt number if same config is picked twice
-          FFSConfigIDQueue.emplace_back(l,n,a,lprev,nprev,aprev);
-        }         
-        std::cout << "FFSConfigIDQueue has " << FFSConfigIDQueue.size() << " entries upon initialization\n";
-        initializeQueueFlag = false;
-        // now that queue is populated initialize tasks for all processors
-        // ==============================
-
-        bool shouldpop_local = true;
-        
-        PopQueueMPI(snapshot,cvs,shouldpop_local);
-
-    }
-=======
->>>>>>> b56702f2
-
     void ForwardFlux::PrintQueue(){
         for (unsigned int i =0 ;i < FFSConfigIDQueue.size(); i++){
             std::cout << i <<" "
