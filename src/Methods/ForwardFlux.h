/**
 * This file is part of
 * SSAGES - Suite for Advanced Generalized Ensemble Simulations
 *
 * Copyright 2016 Ben Sikora <bsikora906@gmail.com>
 *                Joshua Lequieu <lequieu@uchicago.edu>
 *                Hadi Ramezani-Dakhel <ramezani@uchicago.edu>
 *
 * SSAGES is free software: you can redistribute it and/or modify
 * it under the terms of the GNU General Public License as published by
 * the Free Software Foundation, either version 3 of the License, or
 * (at your option) any later version.
 *
 * SSAGES is distributed in the hope that it will be useful,
 * but WITHOUT ANY WARRANTY; without even the implied warranty of
 * MERCHANTABILITY or FITNESS FOR A PARTICULAR PURPOSE.  See the
 * GNU General Public License for more details.
 *
 * You should have received a copy of the GNU General Public License
 * along with SSAGES.  If not, see <http://www.gnu.org/licenses/>.
 */
#pragma once 

#include "Method.h"
#include "../CVs/CollectiveVariable.h"
#include <fstream>
#include <random>
#include <deque>
#include "../FileContents.h"
#include "../Drivers/DriverException.h"

namespace SSAGES
{
	//! ForwardFlux sampling method
	/*!
	 * \ingroup Methods
     * The notation used here is drawn largely from Allen, Valeriani and Rein ten Wolde. J. Phys.: Condens. Matter (2009) 21:463102. 
     * We recommend referring to this review if the reader is unfamiliar with the method, or our variable naming conventions.
	 */
	class ForwardFlux : public Method
	{
	protected:

        //-----------------------------------------------------------------
        // Private Variables
        //-----------------------------------------------------------------

        //! Nested class to store different FFS Config IDs
        class FFSConfigID
        {
           public:
            unsigned int l; //!< Interface number
            unsigned int n;      //!< Configuration Number
            unsigned int a;      //!< Attempt number
            unsigned int lprev;      //!< Previous Interface number (i.e. traj I came from)
            unsigned int nprev;      //!< Previous Configuration Number
            unsigned int aprev;      //!< Previous Attempt number

            //! Constructor
            FFSConfigID(const unsigned int l, 
                        const unsigned int n, 
                        const unsigned int a, 
                        const unsigned int lprev, 
                        const unsigned int nprev, 
                        const unsigned int aprev): 
             l(l),n(n),a(a),lprev(lprev),nprev(nprev),aprev(aprev)
            {}

            ////! Yet another constructor
            //FFSConfigID(FFSConfigID in):
            //    l(in.l),n(in.n),a(in.a),lprev(in.lprev),nprev(in.nprev),aprev(in.aprev)
            //{}

            //! Empty Constructor
            FFSConfigID():
             l(0),n(0),a(0),lprev(0),nprev(0),aprev(0)
            {}

            ////! Overload = operator, not necessary, this is the default
            //FFSConfigID& operator=(const FFSConfigID& rhs){
            //    if (this == &rhs) return *this;
            //    else{
            //       l = rhs.l;
            //       n = rhs.n;
            //       a = rhs.a;
            //       lprev = rhs.lprev;
            //       nprev = rhs.nprev;
            //       aprev = rhs.aprev;
            //    }
            //}
        };

        //! random number generator
        std::default_random_engine _generator;

		//! Number of FFS interfaces
        //! note that _ninterfaces = n+1 where n is \lambda_n the interface defining B
		double _ninterfaces;

		//! FFS Interfaces
		std::vector<double> _interfaces;

        //! Current Interface
        unsigned int _current_interface;

		//! Previous cv position, used to determine if you've crossed an interface since last time
        double _cvvalue_previous;

		//!  current cv position
        double _cvvalue;

        //! Data structure that holds a Library N0 configurations at lambda0
        std::vector<FFSConfigID> Lambda0ConfigLibrary;

        //! Total Simulation Time spent in accumulating \ _N0
        double _N0TotalSimTime;
        
        //! Number of configurations to store at lambda0, target
        unsigned int _N0Target;

        //! Flux of trajectories out of state A. Denoted PhiA0 over h_A in Allen2009.
        double _fluxA0;

        //! Number of trials to attemt from each interface
        //! Note _M[0] sets the number of 'branches' for RBFFS and BGFFS?
        std::vector<unsigned int> _M;

        //! Number of attempts from interface i
        std::vector<unsigned int> _A;

        //! Flag to determine wheter fluxA0 should be calculated, seems not using this
        //bool _computefluxA0;

        //! Probability of going from lambda_{i} to lambda_{i+1}
        std::vector<double> _P;

        //! Number of successes from lambda_{i} to lambda_{i+1}
        //!  (might need to be 2d vector if multiple branches are used (with RBFFS)
        std::vector<unsigned int> _S;

		//! Current number of configurations currently stored at interface i
        //! This is somewhat redundant since _N[i] == _S[i-1], but for clarity 
		//! N[0] - current number of configurations collected at lambda0 (first interface) 
		std::vector<unsigned int> _N ;
        
        //! Keep track of jobs that have suceeded or failed but couldn't get reassigned a new task and must wait for the queue to get more jobs
        //! This could happen in DFFS once a job has finished but M[i] hasn't been reached (waiting on other jobs) 
        //! If this is the case I call it a 'zombie job', since the job is running, but isnt doing anything useful. Its just burning cpu cycles waiting for the queue to repopulate
        bool _pop_tried_but_empty_queue;

        //! if 1 compute initial flux
        bool _initialFluxFlag;
        bool initializeQueueFlag;

        //! The current FFSConfigID of this MPI process
        FFSConfigID myFFSConfigID;

        //! should the FFS trajectories be saved 
        bool _saveTrajectories;

        //! Counts the total number of failures
        //! eventually if I prune, will want this to be a vector, where it stores the number of failures at each interface
        //! however in the absence of pruning, a traj can only fail at lambda0, so this is just a scalar
        unsigned int _nfailure_total;

        //! commitor probability.
        //! The probability of a given configuration reaching B
        std::vector<std::vector<double>> _pB;


        /*! Queue
         *  When a given processor reaches an interface, it pulls a config from this Queue to figure out what it should do next
         *  This object should be syncronized between all FFS walkers (is walker the correct terminology here?)
         * technically this is a double-ended queue, this was mostly for debugging to allow element access of the queue (which std::queue doesn't allow). I use it like a queue though.
         */
        std::deque<FFSConfigID> FFSConfigIDQueue; 

        //! Directory of FFS output
        std::string _output_directory;

        //! file to which the current trajectory is written to
        std::ofstream _trajectory_file;

        //-----------------------------------------------------------------
        // Private Functions
        //-----------------------------------------------------------------
        
        //! Function that checks the initial structure that user provides.
        void CheckInitialStructure(const CVList&);

        //! Function to compute and write the initial flux
        void WriteInitialFlux(Snapshot*, const CVList&);


        //! Function that adds new FFS configurations to the Queue
        //! Different FFS flavors can have differences in this method
        void AddNewIDsToQueue();

        //! Function checks if configuration has returned to A
        bool HasReturnedToA(double);

        //! Function checks if configuration has crossed interface specified since the last check
        /*! Simple function, given current and previous cv position, checks if interface i has been crossed. If crossed in positive direction, return +1, if crossed in negative direction return -1, if nothing crossed return 0
         */
        int HasCrossedInterface(double, double, unsigned int interface);

        //! Write a file corresponding to FFSConfigID from current snapshot
        void WriteFFSConfiguration(Snapshot *snapshot,FFSConfigID& ffsconfig, bool wassuccess);

        //! Read a file corresponding to a FFSConfigID into current snapshot
        void ReadFFSConfiguration(Snapshot *,FFSConfigID&,bool);
       
        //! Compute Initial Flux
        void ComputeInitialFlux(Snapshot*, const CVList&);

        //! Function that checks if interfaces have been crossed (different for each FFS flavor)
        virtual void CheckForInterfaceCrossings(Snapshot*, const CVList&) =0;

        //! Initialize the Queue
        virtual void InitializeQueue(Snapshot*, const CVList&) =0;

        //! Compute the probability of going from each lambda_i to lambda_{i+1} 
        /*!  
         *  Using number of successes and number of trials
         *  This will need to be different for each FFS flavor 
         */
        void ComputeTransitionProbabilities();

        //! Print the queue, useful for debugging
        void PrintQueue();

        //! Pop the queue, do MPI so that all procs maintain the same queue
        void PopQueueMPI(Snapshot*, const CVList&, bool);
        
        //! Compute the flux via brute force
        /*! Eventually this should be a new class that inherits from ForwardFlux, but for the time being I'll just hard code it
         *  This function takes the configurations at lambda0 and run them until they reach B (lambdaN) or return to A
         */
        void FluxBruteForce(Snapshot*, const CVList&);
        
        //! When simulation is finished, parse through the trajectories that reached B, and reconstruct the complete trajectory from where it started at A (lambda0)
        void ReconstructTrajectories(Snapshot *);

        //! When simulation is finished, recursively parse through the trajectories that reached B or failed back to A and calculate the Commitor Probability of that state going to B (_pB)
        void CalcCommittorProbability(Snapshot *);
        
        //! Take the current config in snapshot and append it to the provided ofstream
        //! Current format is xyz style (including vx,vy,vz)
        void AppendTrajectoryFile(Snapshot*, std::ofstream&);

        //! Take the current config in snapshot and append it to the provided ofstream
        void OpenTrajectoryFile(std::ofstream&);

	public:
		//! Constructor
		/*!
		 * \param world MPI global communicator.
		 * \param comm MPI local communicator.
			 * \param frequency Frequency with which this method is invoked.
		 *
		 * Create instance of Forward Flux
		 */
<<<<<<< HEAD
		ForwardFlux(boost::mpi::communicator& world,
                    boost::mpi::communicator& comm, 
                    double ninterfaces, std::vector<double> interfaces,
                    unsigned int N0Target, std::vector<unsigned int> M,
                    bool initialFluxFlag, bool saveTrajectories,
=======
		 ForwardFlux(boost::mpi::communicator& world,
                    boost::mpi::communicator& comm,
>>>>>>> b56702f2
                    unsigned int frequency) : 
		 Method(frequency, world, comm) , _ninterfaces(ninterfaces), _interfaces(interfaces), _N0Target(N0Target), 
         _M(M), _initialFluxFlag(initialFluxFlag), _saveTrajectories(saveTrajectories), _generator(1)
         {}

		//! Pre-simulation hook.
		/*!
		 * \param snapshot Current simulation snapshot.
		 * \param cvs List of CVs.
		 */
		void PreSimulation(Snapshot* snapshot, const CVList& cvs) override;

		//! Post-integration hook.
		/*!
		 * \param snapshot Current simulation snapshot.
		 * \param cvs List of CVs.
		 */
		virtual void PostIntegration(Snapshot* snapshot, const CVList& cvs) =0;

		//! Post-simulation hook.
		/*!
		 * \param snapshot Current simulation snapshot.
		 * \param cvs List of CVs.
		 */
		void PostSimulation(Snapshot* snapshot, const CVList& cvs) override;

		//! \copydoc Serializable::Serialize()
		void Serialize(Json::Value& json) const override
		{
			//Needed to run
			json["type"] = "ForwardFlux";

        }

	};
}


/*
File Formats:
_indexfile
interface(some integer) dump_file_name(a string that contains interface and trial number)
example: 1 dump_1_10.xyz

dumpfile
atomid posx posy posz vx vy vz


*/<|MERGE_RESOLUTION|>--- conflicted
+++ resolved
@@ -260,16 +260,11 @@
 		 *
 		 * Create instance of Forward Flux
 		 */
-<<<<<<< HEAD
 		ForwardFlux(boost::mpi::communicator& world,
                     boost::mpi::communicator& comm, 
                     double ninterfaces, std::vector<double> interfaces,
                     unsigned int N0Target, std::vector<unsigned int> M,
                     bool initialFluxFlag, bool saveTrajectories,
-=======
-		 ForwardFlux(boost::mpi::communicator& world,
-                    boost::mpi::communicator& comm,
->>>>>>> b56702f2
                     unsigned int frequency) : 
 		 Method(frequency, world, comm) , _ninterfaces(ninterfaces), _interfaces(interfaces), _N0Target(N0Target), 
          _M(M), _initialFluxFlag(initialFluxFlag), _saveTrajectories(saveTrajectories), _generator(1)
