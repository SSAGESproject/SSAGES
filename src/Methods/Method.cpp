#include "Method.h"
#include "json/json.h"
#include "schema.h"
#include "../Validator/ObjectRequirement.h"
#include "../Validator/ArrayRequirement.h"
#include "../Drivers/DriverException.h"
#include "ElasticBand.h"
#include "FiniteTempString.h"
#include "Meta.h"
#include "Umbrella.h"
#include "ForwardFlux.h"
#include "GridTest.h"
#include "ABF.h"
<<<<<<< HEAD
#include "Swarm.h"
=======
#include "BasisFunc.h"
>>>>>>> 09beb16a

using namespace Json;

namespace SSAGES
{
	Method* Method::BuildMethod(const Value &json, 
						boost::mpi::communicator& world, 
						boost::mpi::communicator& comm,
						const std::string& path)
	{
		ObjectRequirement validator;
		Value schema;
		Reader reader;

		Method* method = nullptr;

		// Random device for seed generation. 
		// std::random_device rd;
		// auto maxi = std::numeric_limits<int>::max();
		// auto seed = json.get("seed", rd() % maxi).asUInt();
		
		// Get method type. 
		std::string type = json.get("type", "none").asString();

		if(type == "Umbrella")
		{
			reader.parse(JsonSchema::UmbrellaMethod, schema);
			validator.Parse(schema, path);

			// Validate inputs.
			validator.Validate(json, path);
			if(validator.HasErrors())
				throw BuildException(validator.GetErrors());

			std::vector<double> ksprings;
			for(auto& s : json["ksprings"])
				ksprings.push_back(s.asDouble());

			std::vector<double> centers;
			for(auto& s : json["centers"])
				centers.push_back(s.asDouble());

			if(ksprings.size() != centers.size())
				throw BuildException({"Need to define a spring for every center or a center for every spring!"});

			auto freq = json.get("frequency", 1).asInt();

			auto* m = new Umbrella(world, comm, ksprings, centers, freq);

			method = static_cast<Method*>(m);
		}
		else if(type == "Metadynamics")
		{
			reader.parse(JsonSchema::MetadynamicsMethod, schema);
			validator.Parse(schema, path);

			// Validate inputs.
			validator.Validate(json, path);
			if(validator.HasErrors())
				throw BuildException(validator.GetErrors());

			std::vector<double> widths;
			for(auto& s : json["widths"])
				widths.push_back(s.asDouble());

			auto height = json.get("height", 1.0).asDouble();
			auto hillfreq = json.get("hill frequency", 1).asInt();
			auto freq = json.get("frequency", 1).asInt();			

			auto* m = new Meta(world, comm, height, widths, hillfreq, freq);

			method = static_cast<Method*>(m);
		}
		else if(type == "ElasticBand")
		{
			reader.parse(JsonSchema::ElasticBandMethod, schema);
			validator.Parse(schema, path);

			// Validate inputs.
			validator.Validate(json, path);
			if(validator.HasErrors())
				throw BuildException(validator.GetErrors());

			std::vector<double> ksprings;
			for(auto& s : json["ksprings"])
				ksprings.push_back(s.asDouble());

			std::vector<double> centers;
			for(auto& s : json["centers"])
				centers.push_back(s.asDouble());

			auto isteps = json.get("max iterations", 2000).asInt();
			auto eqsteps = json.get("equilibration steps", 20).asInt();
			auto evsteps = json.get("evolution steps", 20).asInt();
			auto nsamples = json.get("number samples", 20).asInt();
			auto stringspring = json.get("kstring", 10.0).asDouble();
			auto timestep = json.get("time step", 1.0).asDouble();			
			auto freq = json.get("frequency", 1).asInt();			

			auto* m = new ElasticBand(world, comm, isteps, eqsteps,
			 						evsteps, nsamples, centers, ksprings,
			 						stringspring, timestep, freq);

			method = static_cast<Method*>(m);
		}
		else if(type == "ABF")
		{
			reader.parse(JsonSchema::ABFMethod, schema);
			validator.Parse(schema, path);

			// Validate inputs.
			validator.Validate(json, path);
			if(validator.HasErrors())
				throw BuildException(validator.GetErrors());

			std::vector<double> minsCV;
			for(auto& mins : json["CV minimums"])
				minsCV.push_back(mins.asDouble());
			
			std::vector<double> maxsCV;
			for(auto& maxs : json["CV maximums"])
				maxsCV.push_back(maxs.asDouble());

			std::vector<double> binsCV;
			for(auto& bins : json["CV bins"])
				binsCV.push_back(bins.asDouble());

			std::vector<double> minsrestCV;
			for(auto& mins : json["CV restraint minimums"])
				minsrestCV.push_back(mins.asDouble());
			
			std::vector<double> maxsrestCV;
			for(auto& maxs : json["CV restraint maximums"])
				maxsrestCV.push_back(maxs.asDouble());

			std::vector<double> springkrestCV;
			for(auto& bins : json["CV restraint spring constants"])
				springkrestCV.push_back(bins.asDouble());

			std::vector<int> printdetails;
			for(auto& bins : json["Print details"])
				printdetails.push_back(bins.asDouble());

			if(printdetails.size()!=9)
				{
				std::cout << "Print details not provided, or entered incorrectly. Defaulting to presets.";
				std::vector<int> preset = {1000, 1, 1, 1, 1, 1, 1, 1, 1};
				printdetails = preset;
				}

			int FBackupInterv = json.get("Backup interval", 1000).asInt();

			double unitconv = json.get("Unit conversion", 0).asDouble();
		
			int Orthogonalization = json.get("Orthogonalization", 1).asInt();

			double timestep = json.get("timestep",2).asDouble();

			double min = json.get("minimum count",100).asDouble();

			std::vector<std::vector<double>> histdetails;
			std::vector<std::vector<double>> restraint;
			std::vector<double> temp1(3);
			std::vector<double> temp2(3);

			for(size_t i=0; i<minsCV.size(); ++i)
				{
				temp1 = {minsCV[i], maxsCV[i], binsCV[i]};
				temp2 = {minsrestCV[i], maxsrestCV[i], springkrestCV[i]};
				histdetails.push_back(temp1);
				restraint.push_back(temp2);
				}		
			
			auto freq = json.get("frequency", 1).asInt();

			std::string readF = json.get("F from file", " ").asString();

			auto* m = new ABF(world, comm, histdetails, restraint, timestep, min, readF, printdetails, FBackupInterv, unitconv, Orthogonalization, freq);

			method = static_cast<Method*>(m);
		}
		else if(type == "ForwardFlux")
		{
			reader.parse(JsonSchema::ForwardFluxMethod, schema);
			validator.Parse(schema, path);

			// Validate inputs.
			validator.Validate(json, path);
			if(validator.HasErrors())
				throw BuildException(validator.GetErrors());

			std::vector<std::vector<double> > centers;
			for(auto& s : json["centers"])
			{
				std::vector<double> temp;
				for(auto& c : s["center"])
					temp.push_back(c.asDouble());
				centers.push_back(temp);
			}

			auto libraryfile = json.get("library file", "none").asString();
			auto resultsfile = json.get("results file", "none").asString();
			auto restartfile = json.get("restart file", "none").asString();
			auto newrun = json.get("new run",true).asBool();
			auto currentinterface = json.get("starting interface",0).asInt(); 
			auto genconfig = json.get("generate configs",1).asInt();
			auto shots = json.get("shots",1).asInt();
			auto freq = json.get("frequency", 1).asInt();

			auto* m = new ForwardFlux(world, comm, libraryfile, resultsfile, 
				restartfile, currentinterface, centers, newrun,
				genconfig, shots, freq);

			method = static_cast<Method*>(m);
		}
		else if(type == "FiniteTemperatureString")
		{
			reader.parse(JsonSchema::FTSMethod, schema);
			validator.Parse(schema, path);

			// Validate inputs.
			validator.Validate(json, path);
			if(validator.HasErrors())
				throw BuildException(validator.GetErrors());

			std::vector<double> centers;
			for(auto& s : json["centers"])
				centers.push_back(s.asDouble());

			auto isteps = json.get("block iterations", 2000).asInt();
			auto kappa = json.get("kappa", 0.1).asDouble();
			auto tau = json.get("time step", 0.1).asDouble();			
			auto freq = json.get("frequency", 1).asInt();
			auto spring = json.get("spring", 100).asDouble();		

			//Todo: Fix how NumNodes is determined! Currently incorrect
			int NumNodes = comm.size();
			auto* m = new FiniteTempString(world, comm, isteps, 
									centers, NumNodes, kappa,
			 						tau, spring, freq);

			method = static_cast<Method*>(m);
		}
<<<<<<< HEAD
        	else if(type == "Swarm")
        	{
        	    reader.parse(JsonSchema::SwarmMethod, schema);
        	    validator.Parse(schema, path);

        	    //Validate inputs
        	    validator.Validate(json, path);
        	    if(validator.HasErrors())
        	        throw BuildException(validator.GetErrors());

        	    std::vector<double> centers;
        	    for(auto& s: json["centers"])
        	        centers.push_back(s.asDouble());

        	    auto NumNodes = json.get("number of nodes", 20).asInt();
        	    auto spring = json.get("spring", 10).asDouble();
        	    auto freq = json.get("frequency", 1).asInt();

        	    auto InitialSteps = json.get("initial steps", 2500).asInt();
        	    auto HarvestLength = json.get("harvest length", 10).asInt();
        	    auto NumberTrajectories = json.get("number of trajectories", 250).asInt();
        	    auto SwarmLength = json.get("swarm length", 20).asInt();

        	    auto* m = new Swarm(world, comm, centers, NumNodes, spring, freq, InitialSteps, HarvestLength, NumberTrajectories, SwarmLength); 
        	    method = static_cast<Method*>(m);
        	}
=======

        else if(type == "Basis")
        {
            reader.parse(JsonSchema::BFSMethod, schema);
            validator.Parse(schema, path);

            //Validate Inputs
            validator.Validate(json, path);
            if(validator.HasErrors())
                throw BuildException(validator.GetErrors());

			std::vector<unsigned int> coefsCV(0);
			for(auto& coefs : json["CV coefficients"])
				coefsCV.push_back(coefs.asInt());

            std::vector<double> restrCV(0);
            for(auto& restr : json["CV springs"])
                restrCV.push_back(restr.asDouble());

            std::vector<double> boundLow(0);
            for(auto& bndl : json["CV upper bounds"])
                boundLow.push_back(bndl.asDouble());
        
            std::vector<double> boundUp(0);
            for(auto& bndu : json["CV upper bounds"])
                boundUp.push_back(bndu.asDouble());

            auto cyclefreq = json.get("cycle frequency", 100000).asInt();
            auto freq = json.get("frequency", 1).asInt();
            auto wght = json.get("weight", 1.0).asDouble();
            auto read = json.get("read", false).asBool();
            auto bnme = json.get("basis file", "").asString();
            auto cnme = json.get("coeff file", "").asString();
            auto temp = json.get("temperature", 0.0).asDouble();
            auto tol  = json.get("tolerance", 1e-6).asDouble();
            auto conv = json.get("convergence exit", false).asBool();
 
            auto* m = new Basis(world, comm, coefsCV, restrCV, boundUp, boundLow, cyclefreq, freq, bnme, cnme, temp, tol, wght, read, conv);

            method = static_cast<Method*>(m);
        }

>>>>>>> 09beb16a
		else if(type == "GridTest")
		{
			auto* m = new GridTest(world, comm, 1);
			method = static_cast<Method*>(m);
		}
		else
		{
			throw BuildException({path + ": Unknown method type specified."});
		}

		method->_grid = nullptr;
		return method;
	}
}<|MERGE_RESOLUTION|>--- conflicted
+++ resolved
@@ -11,11 +11,8 @@
 #include "ForwardFlux.h"
 #include "GridTest.h"
 #include "ABF.h"
-<<<<<<< HEAD
+#include "BasisFunc.h"
 #include "Swarm.h"
-=======
-#include "BasisFunc.h"
->>>>>>> 09beb16a
 
 using namespace Json;
 
@@ -259,35 +256,7 @@
 
 			method = static_cast<Method*>(m);
 		}
-<<<<<<< HEAD
-        	else if(type == "Swarm")
-        	{
-        	    reader.parse(JsonSchema::SwarmMethod, schema);
-        	    validator.Parse(schema, path);
-
-        	    //Validate inputs
-        	    validator.Validate(json, path);
-        	    if(validator.HasErrors())
-        	        throw BuildException(validator.GetErrors());
-
-        	    std::vector<double> centers;
-        	    for(auto& s: json["centers"])
-        	        centers.push_back(s.asDouble());
-
-        	    auto NumNodes = json.get("number of nodes", 20).asInt();
-        	    auto spring = json.get("spring", 10).asDouble();
-        	    auto freq = json.get("frequency", 1).asInt();
-
-        	    auto InitialSteps = json.get("initial steps", 2500).asInt();
-        	    auto HarvestLength = json.get("harvest length", 10).asInt();
-        	    auto NumberTrajectories = json.get("number of trajectories", 250).asInt();
-        	    auto SwarmLength = json.get("swarm length", 20).asInt();
-
-        	    auto* m = new Swarm(world, comm, centers, NumNodes, spring, freq, InitialSteps, HarvestLength, NumberTrajectories, SwarmLength); 
-        	    method = static_cast<Method*>(m);
-        	}
-=======
-
+		
         else if(type == "Basis")
         {
             reader.parse(JsonSchema::BFSMethod, schema);
@@ -328,17 +297,44 @@
 
             method = static_cast<Method*>(m);
         }
-
->>>>>>> 09beb16a
+		
 		else if(type == "GridTest")
 		{
 			auto* m = new GridTest(world, comm, 1);
 			method = static_cast<Method*>(m);
 		}
+		else if(type == "Swarm")
+		{
+        	    reader.parse(JsonSchema::SwarmMethod, schema);
+        	    validator.Parse(schema, path);
+
+        	    //Validate inputs
+        	    validator.Validate(json, path);
+        	    if(validator.HasErrors())
+        	        throw BuildException(validator.GetErrors());
+
+        	    std::vector<double> centers;
+        	    for(auto& s: json["centers"])
+        	        centers.push_back(s.asDouble());
+
+        	    auto NumNodes = json.get("number of nodes", 20).asInt();
+        	    auto spring = json.get("spring", 10).asDouble();
+        	    auto freq = json.get("frequency", 1).asInt();
+
+        	    auto InitialSteps = json.get("initial steps", 2500).asInt();
+        	    auto HarvestLength = json.get("harvest length", 10).asInt();
+        	    auto NumberTrajectories = json.get("number of trajectories", 250).asInt();
+        	    auto SwarmLength = json.get("swarm length", 20).asInt();
+
+        	    auto* m = new Swarm(world, comm, centers, NumNodes, spring, freq, InitialSteps, HarvestLength, NumberTrajectories, SwarmLength); 
+        	    method = static_cast<Method*>(m);	
+		}
 		else
 		{
 			throw BuildException({path + ": Unknown method type specified."});
 		}
+		
+		
 
 		method->_grid = nullptr;
 		return method;
