/**
 * This file is part of
 * SSAGES - Suite for Advanced Generalized Ensemble Simulations
 *
 * Copyright 2016 Ben Sikora <bsikora906@gmail.com>
 *                Emre Sevgen <sesevgen@uchicago.edu>
 *                Joshua Moller <jmoller@uchicago.edu>
 *                Cody Bezik <bezik@uchicago.edu>
 *                Ashley Guo <azguo@uchicago.edu>
 *
 * SSAGES is free software: you can redistribute it and/or modify
 * it under the terms of the GNU General Public License as published by
 * the Free Software Foundation, either version 3 of the License, or
 * (at your option) any later version.
 *
 * SSAGES is distributed in the hope that it will be useful,
 * but WITHOUT ANY WARRANTY; without even the implied warranty of
 * MERCHANTABILITY or FITNESS FOR A PARTICULAR PURPOSE.  See the
 * GNU General Public License for more details.
 *
 * You should have received a copy of the GNU General Public License
 * along with SSAGES.  If not, see <http://www.gnu.org/licenses/>.
 */
#include "Method.h"
#include "json/json.h"
#include "schema.h"
#include "../Validator/ObjectRequirement.h"
#include "../Validator/ArrayRequirement.h"
#include "../Drivers/DriverException.h"
#include "ElasticBand.h"
#include "FiniteTempString.h"
#include "StringMethod.h"
#include "Meta.h"
#include "Umbrella.h"
#include "DirectForwardFlux.h"
#include "GridTest.h"
#include "ABF.h"
#include "BasisFunc.h"
#include "Swarm.h"

using namespace Json;

namespace SSAGES
{
	Method* Method::BuildMethod(const Value &json, 
						boost::mpi::communicator& world, 
						boost::mpi::communicator& comm,
						const std::string& path)
	{
		ObjectRequirement validator;
		Value schema;
		Reader reader;

		Method* method = nullptr;

		// Random device for seed generation. 
		// std::random_device rd;
		// auto maxi = std::numeric_limits<int>::max();
		// auto seed = json.get("seed", rd() % maxi).asUInt();
		
		// Get method type. 
		std::string type = json.get("type", "none").asString();

		if(type == "Umbrella")
		{
			reader.parse(JsonSchema::UmbrellaMethod, schema);
			validator.Parse(schema, path);

			// Validate inputs.
			validator.Validate(json, path);
			if(validator.HasErrors())
				throw BuildException(validator.GetErrors());

			std::vector<double> ksprings;
			for(auto& s : json["ksprings"])
				ksprings.push_back(s.asDouble());

			std::vector<double> centers0, centers1;
			auto timesteps = json.get("timesteps", 0).asInt();
			if(json.isMember("centers"))
			{
				for(auto& s : json["centers"])
					centers0.push_back(s.asDouble());
			}
			else if(json.isMember("centers0") && json.isMember("centers1") && json.isMember("timesteps"))
			{
				for(auto& s : json["centers0"])
					centers0.push_back(s.asDouble());

				for(auto& s : json["centers1"])
					centers1.push_back(s.asDouble());
			}
			else
				throw BuildException({"Either \"centers\" or \"timesteps\", \"centers0\" and \"centers1\" must be defined for umbrella."});

			if(ksprings.size() != centers0.size())
				throw BuildException({"Need to define a spring for every center or a center for every spring!"});

			auto freq = json.get("frequency", 1).asInt();

			auto name = json.get("file name","none").asString();

			Umbrella* m = nullptr;
			if(timesteps == 0)
				m = new Umbrella(world, comm, ksprings, centers0, name, freq);
			else
				m = new Umbrella(world, comm, ksprings, centers0, centers1, timesteps, name, freq);

			if(json.isMember("iteration"))
				m->SetIteration(json.get("iteration",0).asInt());

			if(json.isMember("log every"))
				m->SetLogStep(json.get("log every",0).asInt());

			method = static_cast<Method*>(m);
		}
		else if(type == "Metadynamics")
		{
			reader.parse(JsonSchema::MetadynamicsMethod, schema);
			validator.Parse(schema, path);

			// Validate inputs.
			validator.Validate(json, path);
			if(validator.HasErrors())
				throw BuildException(validator.GetErrors());

			std::vector<double> widths;
			for(auto& s : json["widths"])
				widths.push_back(s.asDouble());

			auto height = json.get("height", 1.0).asDouble();
			auto hillfreq = json.get("hill_frequency", 1).asInt();
			auto freq = json.get("frequency", 1).asInt();

			auto* m = new Meta(world, comm, height, widths, hillfreq, freq);

			method = static_cast<Method*>(m);
		}
		else if(type == "ABF")
		{
			reader.parse(JsonSchema::ABFMethod, schema);
			validator.Parse(schema, path);

			// Validate inputs.
			validator.Validate(json, path);
			if(validator.HasErrors())
				throw BuildException(validator.GetErrors());

			std::vector<double> minsCV;
			for(auto& mins : json["CV_lower_bounds"])
				minsCV.push_back(mins.asDouble());
			
			std::vector<double> maxsCV;
			for(auto& maxs : json["CV_upper_bounds"])
				maxsCV.push_back(maxs.asDouble());

			std::vector<double> binsCV;
			for(auto& bins : json["CV_bins"])
				binsCV.push_back(bins.asDouble());

			std::vector<double> minsrestCV;
			for(auto& mins : json["CV_restraint_minimums"])
				minsrestCV.push_back(mins.asDouble());
			
			std::vector<double> maxsrestCV;
			for(auto& maxs : json["CV_restraint_maximums"])
				maxsrestCV.push_back(maxs.asDouble());

			std::vector<double> springkrestCV;
			for(auto& bins : json["CV_restraint_spring_constants"])
				springkrestCV.push_back(bins.asDouble());

			std::vector<bool> isperiodic;
			for(auto& isperCV : json["CV_isperiodic"])
				isperiodic.push_back(isperCV.asBool());

			std::vector<double> minperboundaryCV;
			for(auto& minsperCV : json["CV_periodic_boundary_lower_bounds"])
				minperboundaryCV.push_back(minsperCV.asDouble());

			std::vector<double> maxperboundaryCV;
			for(auto& maxsperCV : json["CV_periodic_boundary_upper_bounds"])
				maxperboundaryCV.push_back(maxsperCV.asDouble());

			
			if(!(minsCV.size() 	 	== maxsCV.size() && 
			     maxsCV.size() 	 	== binsCV.size() &&
			     binsCV.size()	 	== minsrestCV.size() &&
			     minsrestCV.size()	 	== maxsrestCV.size() &&
			     maxsrestCV.size()    	== springkrestCV.size() &&
			     springkrestCV.size()	== isperiodic.size()))			

			throw BuildException({"CV lower bounds, upper bounds, bins, restrain minimums, restrains maximums, spring constants and periodicity info must all have the size == number of CVs defined."});

			bool anyperiodic=false;
			for(size_t i = 0; i<isperiodic.size(); ++i)
				if(isperiodic[i])
					{
					anyperiodic = true;
					if(!(isperiodic.size() 	    	== minperboundaryCV.size() &&
			     		   minperboundaryCV.size()	== maxperboundaryCV.size()))
					throw BuildException({"If any CV is defined as periodic, please define the full upper and lower bound vectors. They should both have the same number of entries as CV lower bounds, upper bounds... Entries corresponding to non-periodic CVs will not be used."});
					}
			     
			int FBackupInterv = json.get("backup_frequency", 1000).asInt();

			double unitconv = json.get("unit_conversion", 0).asDouble();
		
			double timestep = json.get("timestep",2).asDouble();

			double min = json.get("minimum_count",100).asDouble();

			bool massweigh = json.get("mass_weighing",false).asBool();			

			std::vector<std::vector<double>> histdetails;
			std::vector<std::vector<double>> restraint;
			std::vector<std::vector<double>> periodicboundaries;
			std::vector<double> temp1(3);
			std::vector<double> temp2(3);
			std::vector<double> temp3(2);

			for(size_t i=0; i<minsCV.size(); ++i)
				{
				temp1 = {minsCV[i], maxsCV[i], binsCV[i]};
				temp2 = {minsrestCV[i], maxsrestCV[i], springkrestCV[i]};
				histdetails.push_back(temp1);
				restraint.push_back(temp2);
				if(anyperiodic)
					{
					temp3 = {minperboundaryCV[i], maxperboundaryCV[i]};
					periodicboundaries.push_back(temp3);
					}
				}

			auto freq = json.get("frequency", 1).asInt();

			std::string filename = json.get("filename", "F_out").asString();

			auto* m = new ABF(world, comm, restraint, isperiodic, periodicboundaries, min, massweigh, filename, histdetails, FBackupInterv, unitconv, timestep, freq);

			method = static_cast<Method*>(m);

			if(json.isMember("F") && json.isMember("N"))
				{
				Eigen::VectorXd F;
				std::vector<int> N;
				F.resize(json["F"].size());
				for(int i = 0; i < (int)json["F"].size(); ++i)
					F[i] = json["F"][i].asDouble();

				for(auto& n : json["N"])
					N.push_back(n.asInt());

				m->SetHistogram(F,N);
				}

			if(json.isMember("iteration"))
				m->SetIteration(json.get("iteration",0).asInt());

		}
		else if(type == "ForwardFlux")
		{
			reader.parse(JsonSchema::ForwardFluxMethod, schema);
			validator.Parse(schema, path);

			// Validate inputs.
			validator.Validate(json, path);
			if(validator.HasErrors())
				throw BuildException(validator.GetErrors());
            
            // fixme: Eventually parse the json here
            // For now just hard-code it into the constructor...
            
            double ninterfaces = json.get("nInterfaces", 2).asDouble();
            
            std::vector<double> interfaces;
            for(auto& s : json["interfaces"])
            	interfaces.push_back(s.asDouble());
           
            std::vector<unsigned int> M;
            for(auto& s : json["trials"])
            	M.push_back(s.asInt());

            unsigned int N0Target = json.get("N0Target", 1).asInt();

            bool initialFluxFlag = json.get("computeInitialFlux", true).asBool();
           
            bool saveTrajectories = json.get("saveTrajectories", true).asBool();

            unsigned int freq = 1;
<<<<<<< HEAD

            auto* m = new ForwardFlux(world, comm, ninterfaces, interfaces, N0Target, M, initialFluxFlag, saveTrajectories, freq);
=======
            auto* m = new DirectForwardFlux(world, comm, freq);
>>>>>>> b56702f2

			method = static_cast<Method*>(m);
		}
		else if(type == "String")
		{
			reader.parse(JsonSchema::StringMethod, schema);
			validator.Parse(schema, path);

			// Validate inputs.
			validator.Validate(json, path);
			if(validator.HasErrors())
				throw BuildException(validator.GetErrors());

			std::vector<double> centers;
			for(auto& s : json["centers"])
				centers.push_back(s.asDouble());

			auto maxiterator = json.get("max_iterations", 0).asInt();

			std::vector<double> ksprings;
			for(auto& s : json["ksprings"])
				ksprings.push_back(s.asDouble());

			auto freq = json.get("frequency", 1).asInt();

			// Get stringmethod flavor. 
			std::string flavor = json.get("flavor", "none").asString();

			if(flavor == "FTS")
			{
				reader.parse(JsonSchema::FTSMethod, schema);
				validator.Parse(schema, path);

				// Validate inputs.
				validator.Validate(json, path);
				if(validator.HasErrors())
					throw BuildException(validator.GetErrors());
    			auto isteps = json.get("block_iterations", 2000).asInt();
		    	auto tau = json.get("time_step", 0.1).asDouble();
				auto kappa = json.get("kappa", 0.1).asDouble();
				auto springiter = json.get("umbrella_iterations",2000).asDouble();
				auto* m = new FiniteTempString(world, comm, centers, 
									maxiterator, isteps,
									tau, ksprings, kappa,
									springiter, freq);

				if(json.isMember("tolerance"))
				{
					std::vector<double> tol;
					for(auto& s : json["tolerance"])
						tol.push_back(s.asDouble());

					m->SetTolerance(tol);
				}

				method = static_cast<Method*>(m);
			}
			else if(flavor == "ElasticBand")
			{
				reader.parse(JsonSchema::ElasticBandMethod, schema);
				validator.Parse(schema, path);

				// Validate inputs.
				validator.Validate(json, path);
				if(validator.HasErrors())
					throw BuildException(validator.GetErrors());

				auto eqsteps = json.get("equilibration_steps", 20).asInt();
				auto evsteps = json.get("evolution_steps", 5).asInt();
				auto stringspring = json.get("kstring", 10.0).asDouble();
    			auto isteps = json.get("block_iterations", 100).asInt();
		    	auto tau = json.get("time_step", 0.1).asDouble();

				auto* m = new ElasticBand(world, comm, centers, 
									maxiterator, isteps,
									tau, ksprings, eqsteps,
									evsteps, stringspring, freq);

                if(json.isMember("tolerance"))
				{
					std::vector<double> tol;
					for(auto& s : json["tolerance"])
						tol.push_back(s.asDouble());

					m->SetTolerance(tol);
				}

				method = static_cast<Method*>(m);
			}
            else if(flavor == "SWARM")
            {
                reader.parse(JsonSchema::SwarmMethod, schema);
                validator.Parse(schema, path);
                
                //Validate input
                validator.Validate(json, path);
                if(validator.HasErrors())
                    throw BuildException(validator.GetErrors());
 
                auto InitialSteps = json.get("initial_steps", 2500).asInt();
                auto HarvestLength = json.get("harvest_length", 10).asInt();
                auto NumberTrajectories = json.get("number_of_trajectories", 250).asInt();
                auto SwarmLength = json.get("swarm_length", 20).asInt();
                
                auto* m = new Swarm(world, comm, centers, maxiterator, ksprings, freq, InitialSteps, HarvestLength, NumberTrajectories, SwarmLength); 
                method = static_cast<Method*>(m);
            
                if(json.isMember("tolerance"))
				{
					std::vector<double> tol;
					for(auto& s : json["tolerance"])
						tol.push_back(s.asDouble());

					m->SetTolerance(tol);
				}

				method = static_cast<Method*>(m);
			}
			else
			{
				throw BuildException({flavor + " is unknown string method type. Please specify correct flavor"});
			}
            
            if(json.isMember("iteration"))
                method->SetIteration(json.get("iteration",0).asInt());
            
		}
        else if(type == "Basis")
        {
            reader.parse(JsonSchema::BFSMethod, schema);
            validator.Parse(schema, path);

            //Validate Inputs
            validator.Validate(json, path);
            if(validator.HasErrors())
                throw BuildException(validator.GetErrors());

			std::vector<unsigned int> coefsCV(0);
			for(auto& coefs : json["CV_coefficients"])
				coefsCV.push_back(coefs.asInt());

            std::vector<double> restrCV(0);
			for(auto& restr : json["CV_restraint_spring_constants"])
                restrCV.push_back(restr.asDouble());

            std::vector<double> boundLow(0);
            for(auto& bndl : json["CV_restraint_minimums"])
                boundLow.push_back(bndl.asDouble());
        
            std::vector<double> boundUp(0);
            for(auto& bndu : json["CV_restraint_maximums"])
                boundUp.push_back(bndu.asDouble());

            auto cyclefreq = json.get("cycle_frequency", 100000).asInt();
            auto freq = json.get("frequency", 1).asInt();
            auto wght = json.get("weight", 1.0).asDouble();
            auto bnme = json.get("basis_filename", "").asString();
            auto cnme = json.get("coeff_filename", "").asString();
            auto temp = json.get("temperature", 0.0).asDouble();
            auto tol  = json.get("tolerance", 1e-6).asDouble();
            auto conv = json.get("convergence_exit", false).asBool();
 
            auto* m = new Basis(world, comm, coefsCV, restrCV, boundUp, boundLow, cyclefreq, freq, bnme, cnme, temp, tol, wght, conv);

            method = static_cast<Method*>(m);
			
            if(json.isMember("iteration"))
				m->SetIteration(json.get("iteration",0).asInt());

            if(json.isMember("coefficients") && json.isMember("bias hist"))
            {
                std::vector<double> coeff;
                std::vector<double> unbias;

                for(auto& c : json["coefficients"])
                    coeff.push_back(c.asDouble());

                for(auto& u : json["bias hist"])
                    unbias.push_back(u.asDouble());

                m->SetBasis(coeff, unbias);
            }

        }
	else if(type == "GridTest")
	{
		auto* m = new GridTest(world, comm, 1);
		method = static_cast<Method*>(m);
	}
	else
	{
		throw BuildException({path + ": Unknown method type specified."});
	}
	
	
	method->_grid = nullptr;
	return method;
	}
}
<|MERGE_RESOLUTION|>--- conflicted
+++ resolved
@@ -288,12 +288,8 @@
             bool saveTrajectories = json.get("saveTrajectories", true).asBool();
 
             unsigned int freq = 1;
-<<<<<<< HEAD
 
             auto* m = new ForwardFlux(world, comm, ninterfaces, interfaces, N0Target, M, initialFluxFlag, saveTrajectories, freq);
-=======
-            auto* m = new DirectForwardFlux(world, comm, freq);
->>>>>>> b56702f2
 
 			method = static_cast<Method*>(m);
 		}
