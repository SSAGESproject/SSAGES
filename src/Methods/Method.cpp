--- conflicted
+++ resolved
@@ -297,16 +297,10 @@
 
             method = static_cast<Method*>(m);
         }
-<<<<<<< HEAD
-		
-=======
-
->>>>>>> 38139ac1
 		else if(type == "GridTest")
 		{
 			auto* m = new GridTest(world, comm, 1);
 			method = static_cast<Method*>(m);
-<<<<<<< HEAD
 		}
 		else if(type == "Swarm")
 		{
@@ -333,8 +327,6 @@
 
         	    auto* m = new Swarm(world, comm, centers, NumNodes, spring, freq, InitialSteps, HarvestLength, NumberTrajectories, SwarmLength); 
         	    method = static_cast<Method*>(m);	
-=======
->>>>>>> 38139ac1
 		}
 		else
 		{
@@ -346,30 +338,4 @@
 		method->_grid = nullptr;
 		return method;
 	}
-	else if(type == "Swarm")
-        {
-        	reader.parse(JsonSchema::SwarmMethod, schema);
-        	validator.Parse(schema, path);
-
-        	//Validate inputs
-        	validator.Validate(json, path);
-        	if(validator.HasErrors())
-        	throw BuildException(validator.GetErrors());
-
-        	std::vector<double> centers;
-        	for(auto& s: json["centers"])
-        	    centers.push_back(s.asDouble());
-        	    
-        	auto NumNodes = json.get("number of nodes", 20).asInt();
-        	auto spring = json.get("spring", 10).asDouble();
-        	auto freq = json.get("frequency", 1).asInt();
-
-        	auto InitialSteps = json.get("initial steps", 2500).asInt();
-        	auto HarvestLength = json.get("harvest length", 10).asInt();
-        	auto NumberTrajectories = json.get("number of trajectories", 250).asInt();
-        	auto SwarmLength = json.get("swarm length", 20).asInt();
-
-        	auto* m = new Swarm(world, comm, centers, NumNodes, spring, freq, InitialSteps, HarvestLength, NumberTrajectories, SwarmLength); 
-        	method = static_cast<Method*>(m);
-        	}
 }