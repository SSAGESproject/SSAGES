/**
 * This file is part of
 * SSAGES - Suite for Advanced Generalized Ensemble Simulations
 *
 * Copyright 2016 Ben Sikora <bsikora906@gmail.com>
 *                Hythem Sidky <hsidky@nd.edu>
 *
 * SSAGES is free software: you can redistribute it and/or modify
 * it under the terms of the GNU General Public License as published by
 * the Free Software Foundation, either version 3 of the License, or
 * (at your option) any later version.
 *
 * SSAGES is distributed in the hope that it will be useful,
 * but WITHOUT ANY WARRANTY; without even the implied warranty of
 * MERCHANTABILITY or FITNESS FOR A PARTICULAR PURPOSE.  See the
 * GNU General Public License for more details.
 *
 * You should have received a copy of the GNU General Public License
 * along with SSAGES.  If not, see <http://www.gnu.org/licenses/>.
 */
#pragma once

#include "../EventListener.h"
#include "../JSON/Serializable.h"
<<<<<<< HEAD
#include <boost/mpi.hpp>
=======
#include <mxx/comm.hpp>
#include <functional>
>>>>>>> c77fa954

// Forward declare.
namespace Json {
	class Value;
}

namespace SSAGES
{
	//! Interface for Method implementations.
	/*!
	 * The base method class from which advanced sampling routines derive. 
	 * A method is allowed to manipulate a simulation at three points: 
	 * before the simulation begins (usually initialization), after each 
	 * integration step by the simulation engine, and after the integration 
	 * steps are complete (usually cleanup). 
	 *
	 * \ingroup Methods
	 */
	class Method : public EventListener, public Serializable
	{
	protected:
		mxx::comm world_; //!< Global MPI communicator
		mxx::comm comm_; //!< Local MPI communicator

<<<<<<< HEAD
		//! Number of the method iteration.
		unsigned int iteration_;
=======
		//! Mask which identifies which CVs to act on.
		std::vector<uint> cvmask_; 
>>>>>>> c77fa954

	public:
		//! Constructor
		/*!
		 * \param frequency Frequency of sampling.
		 * \param world Global MPI communicator.
		 * \param comm MPI communicator of walker.
		 *
		 * Frequency of sampling must be specified by all methods.
		 */
<<<<<<< HEAD
		Method(unsigned int frequency, 
			boost::mpi::communicator& world, 
			boost::mpi::communicator& comm) : 
		EventListener(frequency), world_(world), comm_(comm),
		iteration_(0){}

		//! Set Method's iteration.
		/*!
		 * \param iter int value for what the method iteration should be.
		 */
		void SetIteration(int iter) {iteration_ = iter;}
=======
		Method(uint frequency, const MPI_Comm& world, const MPI_Comm& comm) : 
		EventListener(frequency), world_(world), comm_(comm), cvmask_()
		{}
>>>>>>> c77fa954

		//! Method call prior to simulation initiation.
		/*!
		 * \param snapshot Pointer to the simulation snapshot.
		 * \param cvmanager Collective variable manager.
		 *
		 * This function will be called before the simulation is started.
		 */
		virtual void PreSimulation(Snapshot* snapshot, const class CVManager& cvmanager) override = 0;

		//! Method call post integration.
		/*!
		 * \param snapshot Pointer to the simulation snapshot.
		 * \param cvmanager Collective variable manager.
		 *
		 * This function will be called after each integration step.
		 */
		virtual void PostIntegration(Snapshot* snapshot, const class CVManager& cvmanager) override = 0;

		//! Method call post simulation.
		/*!
		 * \param snapshot Pointer to the simulation snapshot.
		 * \param cvmanager Collective variable manager.
		 *
		 * This function will be called after the end of the simulation run.
		 */
<<<<<<< HEAD
		virtual void PostSimulation(Snapshot* snapshot, const CVList& cvs) override = 0;

		//! Set up the Method
=======
		virtual void PostSimulation(Snapshot* snapshot, const class CVManager& cvmanager) override = 0;
		
		//! Sets the collective variable mask.
		void SetCVMask(const std::vector<uint>& mask)
		{
			cvmask_ = mask;
		}

		//! Build a derived method from JSON node.
>>>>>>> c77fa954
		/*!
		 * \param json JSON Value containing all input information.
		 * \param world MPI global communicator.
		 * \param comm MPI local communicator.
		 * \param path Path for JSON path specification.
		 * \return Pointer to the Method built. nullptr if an unknown error occurred.
		 *
		 * This function builds a registered method from a JSON node. The difference
		 * between this function and "Build" is that this automatically determines the 
		 * appropriate derived type based on the JSON node information.
		 *
		 * \note Object lifetime is the caller's responsibility.
		 */
		static Method* BuildMethod(const Json::Value& json, 
		                           const MPI_Comm& world, 
		                           const MPI_Comm& comm, 
		                           const std::string& path);

		//! Destructor
		virtual ~Method() 
		{
		}
	};
}<|MERGE_RESOLUTION|>--- conflicted
+++ resolved
@@ -22,12 +22,8 @@
 
 #include "../EventListener.h"
 #include "../JSON/Serializable.h"
-<<<<<<< HEAD
-#include <boost/mpi.hpp>
-=======
 #include <mxx/comm.hpp>
 #include <functional>
->>>>>>> c77fa954
 
 // Forward declare.
 namespace Json {
@@ -52,13 +48,8 @@
 		mxx::comm world_; //!< Global MPI communicator
 		mxx::comm comm_; //!< Local MPI communicator
 
-<<<<<<< HEAD
-		//! Number of the method iteration.
-		unsigned int iteration_;
-=======
 		//! Mask which identifies which CVs to act on.
 		std::vector<uint> cvmask_; 
->>>>>>> c77fa954
 
 	public:
 		//! Constructor
@@ -69,23 +60,9 @@
 		 *
 		 * Frequency of sampling must be specified by all methods.
 		 */
-<<<<<<< HEAD
-		Method(unsigned int frequency, 
-			boost::mpi::communicator& world, 
-			boost::mpi::communicator& comm) : 
-		EventListener(frequency), world_(world), comm_(comm),
-		iteration_(0){}
-
-		//! Set Method's iteration.
-		/*!
-		 * \param iter int value for what the method iteration should be.
-		 */
-		void SetIteration(int iter) {iteration_ = iter;}
-=======
 		Method(uint frequency, const MPI_Comm& world, const MPI_Comm& comm) : 
 		EventListener(frequency), world_(world), comm_(comm), cvmask_()
 		{}
->>>>>>> c77fa954
 
 		//! Method call prior to simulation initiation.
 		/*!
@@ -112,11 +89,6 @@
 		 *
 		 * This function will be called after the end of the simulation run.
 		 */
-<<<<<<< HEAD
-		virtual void PostSimulation(Snapshot* snapshot, const CVList& cvs) override = 0;
-
-		//! Set up the Method
-=======
 		virtual void PostSimulation(Snapshot* snapshot, const class CVManager& cvmanager) override = 0;
 		
 		//! Sets the collective variable mask.
@@ -126,7 +98,6 @@
 		}
 
 		//! Build a derived method from JSON node.
->>>>>>> c77fa954
 		/*!
 		 * \param json JSON Value containing all input information.
 		 * \param world MPI global communicator.
