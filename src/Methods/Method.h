--- conflicted
+++ resolved
@@ -88,14 +88,9 @@
 		 * This function will be called after the end of the simulation run.
 		 */
 		virtual void PostSimulation(Snapshot* snapshot, const class CVManager& cvmanager) override = 0;
-		
-<<<<<<< HEAD
-		//! Set the collective variable mask.
-		void SetCVMask(const std::vector<uint>& mask)
-=======
+
 		//! Sets the collective variable mask.
 		void SetCVMask(const std::vector<unsigned int>& mask)
->>>>>>> 027284aa
 		{
 			cvmask_ = mask;
 		}
