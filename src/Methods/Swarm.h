<<<<<<< HEAD
#include "StringMethod.h"
=======
/**
 * This file is part of
 * SSAGES - Suite for Advanced Generalized Ensemble Simulations
 *
 * Copyright 2016 Cody Bezik <bezik@uchicago.edu>
 *
 * SSAGES is free software: you can redistribute it and/or modify
 * it under the terms of the GNU General Public License as published by
 * the Free Software Foundation, either version 3 of the License, or
 * (at your option) any later version.
 *
 * SSAGES is distributed in the hope that it will be useful,
 * but WITHOUT ANY WARRANTY; without even the implied warranty of
 * MERCHANTABILITY or FITNESS FOR A PARTICULAR PURPOSE.  See the
 * GNU General Public License for more details.
 *
 * You should have received a copy of the GNU General Public License
 * along with SSAGES.  If not, see <http://www.gnu.org/licenses/>.
 */
#include "Method.h"
>>>>>>> 4ff6c288
#include "../CVs/CollectiveVariable.h"
#include <fstream>
#include <iostream>

namespace SSAGES
{
    //! Swarm of Trajectories String Method
    /*!
     * \ingroup Methods
     *
     * Implementation of the swarm of trajectories string method.
     */
    class Swarm : public StringMethod //Calls Method constructor first, then Swarm constructor
    {
        private:

            //! Drift of CVs for one iteration
            std::vector<double> _cv_drift; 
                        
            //! Total number of MD steps for initialization for one iteration
            unsigned int _initialize_steps; 

            //! Length to run before harvesting a trajectory for unrestrained sampling
            unsigned int _harvest_length;

            //! Total number of restrained MD steps for one iteration
            unsigned int _restrained_steps; 

            //! Number of trajectories per swarm
            unsigned int _number_trajectories;

            //! Length of unrestrained trajectories
            unsigned int _swarm_length;

            //! Total number of unrestrained MD steps for one iteration
            unsigned int _unrestrained_steps;

            //! For indexing trajectory vectors
            int _index; 

            //! Store positions for starting trajectories
            std::vector<std::vector<Vector3>> _traj_positions;

            //! Store velocities for starting trajectories
            std::vector<std::vector<Vector3>> _traj_velocities;
       
            //! Updates the positions of the string
            void StringUpdate();

            //! Helper function check if CVs are initialized correctly
            bool CVInitialized(const CVList& cvs);

            //! Flag for determing whether to perform initialization or not
            bool sampling_started;

        public:

            //! Constructor.
            /*!
             * \param world MPI global communicator.
             * \param com MPI local communicator.
             * \param centers List of centers.
             * \param NumNodes number of nodes.
             * \param spring Spring constant.
             * \param frequency Aplly method with this frequency.
             * \param InitialSteps Number of initial steps.
             * \param HarvestLength Length of trajectory before weighing.
             * \param NumberTrajectories Number of trajectories.
             * \param SwarmLength Lengt of the swarms.
             *
             * Constructs an instance of the swarm of trajectories method.
             */
            Swarm(boost::mpi::communicator& world, 
                    boost::mpi::communicator& comm, 
                    const std::vector<double>& centers,
                    unsigned int maxiterations,
                    const std::vector<double> cvspring,
                    unsigned int frequency,
                    unsigned int InitialSteps, 
                    unsigned int HarvestLength, 
                    unsigned int NumberTrajectories, 
                    unsigned int SwarmLength) : 
                StringMethod(world, comm, centers, maxiterations, cvspring, frequency),                 
                _cv_drift(), 
                _initialize_steps(InitialSteps), 
                _harvest_length(HarvestLength), 
                _number_trajectories(NumberTrajectories), 
                _swarm_length(SwarmLength)
        {
            _cv_drift.resize(_centers.size(), 0);
            _traj_positions.resize(_number_trajectories);
            _traj_velocities.resize(_number_trajectories);
            
            //Additional initializing

            _index = 0;  
            _restrained_steps = _harvest_length*_number_trajectories; 
            _unrestrained_steps = _swarm_length*_number_trajectories;
            sampling_started = false;

            _iterator = 0; //Override default StringMethod.h initializing
        }
            
            //! Pre-simulation hook.
		    void PreSimulation(Snapshot* snapshot, const CVList& cvs) override
		    {
                auto& positions = snapshot->GetPositions();
                auto& velocities = snapshot->GetVelocities();

                StringMethod::PreSimulation(snapshot, cvs);
                for(size_t k = 0; k < _traj_positions.size(); k++)
                {
                    _traj_positions[k].resize(positions.size());
                }
                for(size_t k = 0; k < _traj_velocities.size(); k++)
                {
                    _traj_velocities[k].resize(velocities.size());
                }
            }
            //! Post-integration hook
            void PostIntegration(Snapshot* snapshot, const CVList& cvs) override; 

            void Serialize(Json::Value& json) const override
            {
                StringMethod::Serialize(json);

                json["flavor"] = "SWARM";

                json["initial_steps"] = _initialize_steps;
                json["harvest_length"] = _harvest_length;
                json["number_of_trajectories"] = _number_trajectories;
                json["swarm_length"] = _swarm_length; 
            }

            //! Destructor
            ~Swarm()
            {

            }
    };
}
<|MERGE_RESOLUTION|>--- conflicted
+++ resolved
@@ -1,6 +1,3 @@
-<<<<<<< HEAD
-#include "StringMethod.h"
-=======
 /**
  * This file is part of
  * SSAGES - Suite for Advanced Generalized Ensemble Simulations
@@ -20,9 +17,9 @@
  * You should have received a copy of the GNU General Public License
  * along with SSAGES.  If not, see <http://www.gnu.org/licenses/>.
  */
+#include "../CVs/CollectiveVariable.h"
 #include "Method.h"
->>>>>>> 4ff6c288
-#include "../CVs/CollectiveVariable.h"
+#include "StringMethod.h"
 #include <fstream>
 #include <iostream>
 
