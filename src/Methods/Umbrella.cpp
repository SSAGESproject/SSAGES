--- conflicted
+++ resolved
@@ -128,19 +128,10 @@
 		validator.Validate(json, path);
 		if(validator.HasErrors())
 			throw BuildException(validator.GetErrors());
-<<<<<<< HEAD
 
 		unsigned int wid = GetWalkerID(world, comm);
 		unsigned int wcount = GetNumWalkers(world, comm);
 		bool ismulti = wcount > 1;
-=======
-		
-		//TODO walker id should be obtainable in method as
-		//     opposed to calculated like this.
-		unsigned int wid = mxx::comm(world).rank()/mxx::comm(comm).size();
-		bool ismulti = mxx::comm(world).size() > mxx::comm(comm).size();
-		unsigned int wcount = mxx::comm(world).size() / mxx::comm(comm).size();
->>>>>>> c25f5281
 
 		std::vector<std::vector<double>> ksprings;
 		for(auto& s : json["ksprings"])
