--- conflicted
+++ resolved
@@ -68,22 +68,7 @@
 		validator.Validate(json, "#");
 		if(validator.HasErrors())
 			throw BuildException(validator.GetErrors());
-<<<<<<< HEAD
-		
-=======
 
-		// Check to make sure all inputs are valid members
-		std::vector<std::string> validmembers =
-		{
-			"input","args","walkers","CVs","methods","logger",
-			"md_iterations","qm_iterations","wf_iterations"
-		};
-		std::vector<std::string> members = json.getMemberNames();
-		for(auto& m : members)
-			if(std::find(validmembers.begin(), validmembers.end(), m) == validmembers.end())
-				throw BuildException({"#: JSON member \"" + m + "\" is not supported."});
-
->>>>>>> 95d931e6
 		// Get number of desired walkers and create array of input files.
 		auto nwalkers = json.get("walkers", 1).asUInt();
 		if(json["input"].isArray() && json["input"].size() != nwalkers)
@@ -162,4 +147,4 @@
 		for(auto& m : methods_)
 			delete m;
 	}
-}
+}