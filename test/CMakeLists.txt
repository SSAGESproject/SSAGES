--- conflicted
+++ resolved
@@ -7,18 +7,14 @@
 set  (UNIT_TESTS "AtomPositionCVTests"
                  "GridTests"
                  "TorsionalCVTests"
-<<<<<<< HEAD
                  "SnapshotTests")
-=======
                  "UCVectorTests"
-                 "UnitCellConversionTests"
                  "UnwrapCoordinatesTests"
                  "COMdist_Test"
                  "Rg_Test"
                  "RMSD_Test"
                  "AngleCVTests"
                  "ReadFileTest")
->>>>>>> 2cc89112
 
 foreach (TEST ${UNIT_TESTS})
     add_executable (${TEST} ${TEST}.cpp)
