--- conflicted
+++ resolved
@@ -20,11 +20,8 @@
 				 "FTSTest"
                  "StringMethodTest"
                  "GyrationTensorCVTests"
-<<<<<<< HEAD
-                 "RouseModeCVTests")
-=======
+                 "RouseModeCVTests"
                  "CoordinationNumberCVTests")
->>>>>>> d85bb0e4
 
 set (INTEGRATION_TESTS "Meta_Single_Atom_Test"
                        "Basis_ADP_Test")
